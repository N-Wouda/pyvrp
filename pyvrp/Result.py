import math
from dataclasses import dataclass

from .Statistics import Statistics
from ._CostEvaluator import CostEvaluator
from ._Individual import Individual


@dataclass
class Result:
    """
    Stores the outcomes of a single run. An instance of this class is returned
    once the GeneticAlgorithm completes.

    Parameters
    ----------
    best
        The best observed solution.
    stats
        A Statistics object containing runtime statistics. These are only
        collected and available if statistics were collected for the given run.
    num_iterations
        Number of iterations performed by the genetic algorithm.
    runtime
        Total runtime of the main genetic algorithm loop.

    Raises
    ------
    ValueError
        When the number of iterations or runtime are negative.
    """

    best: Individual
    stats: Statistics
    num_iterations: int
    runtime: float

    def __post_init__(self):
        if self.num_iterations < 0:
            raise ValueError("Negative number of iterations not understood.")

        if self.runtime < 0:
            raise ValueError("Negative runtime not understood.")

    def cost(self) -> float:
        """
        Returns the cost (objective) value of the best solution. Returns inf
        if the best solution is infeasible.

        Returns
        -------
        float
            Objective value.
        """
        if not self.best.is_feasible():
            return math.inf
        return CostEvaluator().cost(self.best)

    def is_feasible(self) -> bool:
        """
        Returns whether the best solution is feasible.

        Returns
        -------
        bool
            True when the solution is feasible, False otherwise.
        """
        return self.best.is_feasible()

    def has_statistics(self) -> bool:
        """
        Returns whether detailed statistics were collected. If statistics are
        not availabe, the plotting methods cannot be used.

        Returns
        -------
        bool
            True when detailed statistics are available, False otherwise.
        """
        return (
            self.num_iterations > 0
            and self.num_iterations == self.stats.num_iterations
        )

    def __str__(self) -> str:
        obj_str = f"{self.cost():.2f}" if self.is_feasible() else "INFEASIBLE"
        summary = [
            "Solution results",
            "================",
<<<<<<< HEAD
            f"# used routes: {self.best.num_non_empty_routes()}",
            f"    objective: {obj_str}",
            f"#  iterations: {self.num_iterations}",
            f"     run-time: {self.runtime:.2f} seconds",
=======
            f"    # routes: {self.best.num_routes()}",
            f"   # clients: {self.best.num_clients()}",
            f"   objective: {obj_str}",
            f"# iterations: {self.num_iterations}",
            f"    run-time: {self.runtime:.2f} seconds",
>>>>>>> be522fc9
            "",
            "Routes",
            "------",
        ]

        for idx, route in enumerate(self.best.get_routes(), 1):
            if route:
                summary.append(f"Route {idx:>2}: {route}")

        return "\n".join(summary)<|MERGE_RESOLUTION|>--- conflicted
+++ resolved
@@ -87,18 +87,11 @@
         summary = [
             "Solution results",
             "================",
-<<<<<<< HEAD
             f"# used routes: {self.best.num_non_empty_routes()}",
+            f"   # clients: {self.best.num_clients()}",
             f"    objective: {obj_str}",
             f"#  iterations: {self.num_iterations}",
             f"     run-time: {self.runtime:.2f} seconds",
-=======
-            f"    # routes: {self.best.num_routes()}",
-            f"   # clients: {self.best.num_clients()}",
-            f"   objective: {obj_str}",
-            f"# iterations: {self.num_iterations}",
-            f"    run-time: {self.runtime:.2f} seconds",
->>>>>>> be522fc9
             "",
             "Routes",
             "------",
