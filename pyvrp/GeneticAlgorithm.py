--- conflicted
+++ resolved
@@ -164,48 +164,13 @@
         if is_new_best(sol):
             self._best = sol
 
-<<<<<<< HEAD
-            # Only intensify feasible, new best solutions. See also the repair
-            # step below. TODO Refactor to on_best callback (see issue #111)
-            if self._params.intensify_on_best:
-                sol = self._ls.intensify(
-                    sol, self._cost_evaluator, overlap_tolerance=1
-                )
-
-                if is_new_best(sol):
-                    self._best = sol
-
-        add_and_register(sol)
-
-=======
->>>>>>> 5b1f48b6
         # Possibly repair if current solution is infeasible. In that case, we
         # penalise infeasibility more using a penalty booster.
         if (
             not sol.is_feasible()
             and self._rng.rand() < self._params.repair_probability
         ):
-<<<<<<< HEAD
-            should_intensify = self._rng.rand() < intensify_prob
-            sol = self._ls.run(
-                sol, self._pm.get_booster_cost_evaluator(), should_intensify
-            )
-
-            if is_new_best(sol):
-                self._best = sol
-
-                if self._params.intensify_on_best:
-                    sol = self._ls.intensify(
-                        sol,
-                        self._pm.get_booster_cost_evaluator(),
-                        overlap_tolerance=1,
-                    )
-
-                    if is_new_best(sol):
-                        self._best = sol
-=======
             sol = self._ls.run(sol, self._pm.get_booster_cost_evaluator())
->>>>>>> 5b1f48b6
 
             if sol.is_feasible():
                 add_and_register(sol)
