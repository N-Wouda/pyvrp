--- conflicted
+++ resolved
@@ -202,13 +202,8 @@
         None,  # 4: unassigned
     ]
 
-<<<<<<< HEAD
-    for loc in range(data.dimension):
+    for loc in range(ok_small.dimension):
         assert_equal(neighbours[loc], expected[loc])
-=======
-    for client in range(ok_small.num_clients + 1):  # incl. depot
-        assert_equal(neighbours[client], expected[client])
->>>>>>> 872c0a82
 
 
 def test_feasibility(ok_small):
@@ -337,14 +332,7 @@
     assert_allclose(routes[1].excess_load(), 0)
 
     # Total route demand.
-<<<<<<< HEAD
-    demands = [data.location(idx).demand for idx in range(data.dimension)]
-=======
-    demands = [
-        ok_small.client(idx).demand for idx in range(ok_small.num_clients + 1)
-    ]
-
->>>>>>> 872c0a82
+    demands = [ok_small.location(idx).demand for idx in range(5)]
     assert_allclose(routes[0].demand(), demands[1] + demands[3])
     assert_allclose(routes[1].demand(), demands[2] + demands[4])
 
@@ -354,14 +342,7 @@
     assert_(routes[1].is_feasible())
 
     # Total service duration.
-    services = [
-<<<<<<< HEAD
-        data.location(idx).service_duration for idx in range(data.dimension)
-=======
-        ok_small.client(idx).service_duration
-        for idx in range(ok_small.num_clients + 1)
->>>>>>> 872c0a82
-    ]
+    services = [ok_small.location(idx).service_duration for idx in range(5)]
     assert_allclose(routes[0].service_duration(), services[1] + services[3])
     assert_allclose(routes[1].service_duration(), services[2] + services[4])
 
@@ -448,11 +429,7 @@
     # The first route has timewarp, so there is no slack in the schedule. We
     # should thus depart as soon as possible to arrive at the first client the
     # moment its time window opens.
-<<<<<<< HEAD
-    start_time = data.location(1).tw_early - data.duration(0, 1)
-=======
-    start_time = ok_small.client(1).tw_early - ok_small.duration(0, 1)
->>>>>>> 872c0a82
+    start_time = ok_small.location(1).tw_early - ok_small.duration(0, 1)
     end_time = start_time + routes[0].duration() - routes[0].time_warp()
 
     assert_(routes[0].has_time_warp())
@@ -788,14 +765,8 @@
     Tests that each route's center point is the center point of all clients
     visited by that route.
     """
-<<<<<<< HEAD
-    data = read("data/OkSmall.txt")
-    x = np.array([data.location(client).x for client in range(5)])
-    y = np.array([data.location(client).y for client in range(5)])
-=======
-    x = np.array([ok_small.client(client).x for client in range(5)])
-    y = np.array([ok_small.client(client).y for client in range(5)])
->>>>>>> 872c0a82
+    x = np.array([ok_small.location(idx).x for idx in range(5)])
+    y = np.array([ok_small.location(idx).y for idx in range(5)])
 
     routes = [
         Route(ok_small, [1, 2], 0),
