import pathlib
import time
from functools import lru_cache

from pyvrp.read import read as _read
from pyvrp.read import read_solution as _read_solution


<<<<<<< HEAD
def make_heterogeneous(data: ProblemData, vehicle_types: List[VehicleType]):
    """
    Creates a new ProblemData instance by replacing the capacities for routes.
    All other data are kept identical.
    """
    return ProblemData(
        clients=data.clients(),
        depots=data.depots(),
        vehicle_types=vehicle_types,
        distance_matrix=data.distance_matrix(),
        duration_matrix=data.duration_matrix(),
    )


=======
>>>>>>> 8f0aa4ce
@lru_cache
def read(where: str, *args, **kwargs):
    """
    Lightweight wrapper around ``pyvrp.read.read()``, reading problem files
    relative to the current directory.
    """
    this_dir = pathlib.Path(__file__).parent
    return _read(this_dir / where, *args, **kwargs)


@lru_cache
def read_solution(where: str, *args, **kwargs):
    """
    Lightweight wrapper around ``pyvrp.read.read_solution()``, reading solution
    files relative to the current directory.
    """
    this_dir = pathlib.Path(__file__).parent
    return _read_solution(this_dir / where, *args, **kwargs)


def sleep(duration, get_now=time.perf_counter):
    """
    Custom sleep function. Built-in ``time.sleep()`` is not precise/depends on
    the OS, see https://stackoverflow.com/q/1133857/4316405.
    """
    now = get_now()
    end = now + duration
    while now < end:
        now = get_now()<|MERGE_RESOLUTION|>--- conflicted
+++ resolved
@@ -6,23 +6,6 @@
 from pyvrp.read import read_solution as _read_solution
 
 
-<<<<<<< HEAD
-def make_heterogeneous(data: ProblemData, vehicle_types: List[VehicleType]):
-    """
-    Creates a new ProblemData instance by replacing the capacities for routes.
-    All other data are kept identical.
-    """
-    return ProblemData(
-        clients=data.clients(),
-        depots=data.depots(),
-        vehicle_types=vehicle_types,
-        distance_matrix=data.distance_matrix(),
-        duration_matrix=data.duration_matrix(),
-    )
-
-
-=======
->>>>>>> 8f0aa4ce
 @lru_cache
 def read(where: str, *args, **kwargs):
     """
