--- conflicted
+++ resolved
@@ -92,15 +92,10 @@
         str_representation = str(res)
 
         # Test that feasibility status and solution cost are presented.
-<<<<<<< HEAD
-        assert_(str(cost_evaluator(individual)) in str_representation)
-        assert_(str(individual.is_feasible()) in str_representation)
-=======
         if individual.is_feasible():
-            assert_(str(individual.cost(cost_evaluator)) in str_representation)
+            assert_(str(cost_evaluator(individual)) in str_representation)
         else:
             assert_("INFEASIBLE" in str_representation)
->>>>>>> dfeb3b2d
 
         # And make sure that all non-empty routes are printed as well.
         for route in individual.get_routes():
