--- conflicted
+++ resolved
@@ -262,24 +262,12 @@
     ]
 
     data = ProblemData(
-<<<<<<< HEAD
-        coords=[(0, 0), (1, 0), (2, 0)],
-        demands=[0, 0, 0],
-        capacities=[0, 0],
-        time_windows=[(0, 10), (0, 5), (0, 5)],
-        service_durations=[0, 0, 0],
-        duration_matrix=[
-            [0, 1, 10],  # cannot get to 2 from depot within 2's time window
-            [1, 0, 1],
-            [1, 1, 0],
-=======
         clients=[
             Client(x=0, y=0, tw_late=10),
             Client(x=1, y=0, tw_late=5),
             Client(x=2, y=0, tw_late=5),
->>>>>>> 1c8a0c56
         ],
-        vehicle_capacities=[0, 0],
+        capacities=[0, 0],
         distance_matrix=dist_mat,
         duration_matrix=dur_mat,
     )
