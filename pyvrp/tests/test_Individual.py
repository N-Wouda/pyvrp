--- conflicted
+++ resolved
@@ -449,7 +449,6 @@
     assert_(indiv5 != "cd")
 
 
-<<<<<<< HEAD
 def test_eq_heterogeneous_vehicle():
     """
     Tests that two individuals are not considered equal if they have the same
@@ -488,9 +487,6 @@
     """
     Tests that individual sorts routes by vehicle type.
     """
-=======
-def test_str_contains_routes():
->>>>>>> f7367a6f
     data = read("data/OkSmall.txt")
     data = make_heterogeneous(
         data, vehicle_types=[VehicleType(10, 2), VehicleType(20, 1)]
@@ -533,7 +529,7 @@
     "vehicle_types",
     [[VehicleType(10, 3)], [VehicleType(10, 2), VehicleType(20, 1)]],
 )
-def test_str_contains_essential_information(vehicle_types):
+def test_str_contains_routes(vehicle_types):
     data = read("data/OkSmall.txt")
     data = make_heterogeneous(data, vehicle_types)
 
