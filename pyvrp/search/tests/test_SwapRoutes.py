<<<<<<< HEAD
from typing import List

import numpy as np
=======
>>>>>>> 091c5b16
import pytest
from numpy.testing import assert_, assert_allclose, assert_equal

from pyvrp import Client, CostEvaluator, ProblemData, VehicleType
from pyvrp.search import SwapRoutes
from pyvrp.search._search import Node, Route


@pytest.mark.parametrize(
    ("visits1", "visits2"),
    [
        ([], []),  # both empty
        ([1], []),  # first non-empty, second empty
        ([], [1]),  # first empty, second non-empty
        ([1], [2, 3]),  # both non-empty but unequal length
        ([2, 3], [1]),  # both non-empty but unequal length (flipped)
        ([2, 3], [1, 4]),  # both non-empty equal length
    ],
)
def test_apply(ok_small, visits1: list[int], visits2: list[int]):
    """
    Tests that applying SwapRoutes to two different routes indeed exchanges
    the visits.
    """
    route1 = Route(ok_small, idx=0, vehicle_type=0)
    for loc in visits1:
        route1.append(Node(loc=loc))

    route2 = Route(ok_small, idx=1, vehicle_type=0)
    for loc in visits2:
        route2.append(Node(loc=loc))

    route1.update()
    route2.update()

    # Before calling apply, route1 visits the clients in visits1, and route2
    # visits the clients in visits2.
    assert_equal(visits1, [node.client for node in route1])
    assert_equal(visits2, [node.client for node in route2])

    op = SwapRoutes(ok_small)
    op.apply(route1, route2)

    # But after apply, the visits are now swapped.
    assert_equal(visits2, [node.client for node in route1])
    assert_equal(visits1, [node.client for node in route2])


def test_evaluate_same_vehicle_type(ok_small):
    """
    Tests that evaluate() returns 0 in case the same vehicle types are used,
    since in that case swapping cannot result in cost savings.
    """
    route1 = Route(ok_small, idx=0, vehicle_type=0)
    route2 = Route(ok_small, idx=1, vehicle_type=0)
    assert_equal(route1.vehicle_type, route2.vehicle_type)

    route1.append(Node(loc=1))
    route2.append(Node(loc=2))

    route1.update()
    route2.update()

    op = SwapRoutes(ok_small)
    cost_eval = CostEvaluator(1, 1)
    assert_allclose(op.evaluate(route1, route2, cost_eval), 0)


def test_evaluate_empty_routes(ok_small):
    """
    Tests that evaluate() returns 0 when one or both of the routes are empty.
    """
    data = ok_small.replace(
        vehicle_types=[
            VehicleType(3, capacity=10),
            VehicleType(3, capacity=10),
        ]
    )

    route1 = Route(data, idx=0, vehicle_type=0)
    route2 = Route(data, idx=1, vehicle_type=1)
    route3 = Route(data, idx=2, vehicle_type=0)

    route1.append(Node(loc=1))

    route1.update()
    route2.update()

    op = SwapRoutes(data)
    cost_eval = CostEvaluator(1, 1)

    # Vehicle types are no longer the same, but one of the routes is empty.
    # That situation is not currently handled.
    assert_(route1.vehicle_type != route2.vehicle_type)
    assert_allclose(op.evaluate(route1, route2, cost_eval), 0)
    assert_allclose(op.evaluate(route2, route1, cost_eval), 0)

    # Both routes are empty, but of different vehicle type as well.
    assert_equal(len(route2), len(route3))
    assert_allclose(op.evaluate(route3, route2, cost_eval), 0)


def test_evaluate_capacity_differences(ok_small):
    """
    Tests that changes in vehicle capacity violations are evaluated correctly.
    """
    data = ok_small.replace(
        vehicle_types=[VehicleType(capacity=10), VehicleType(capacity=20)]
    )

    route1 = Route(data, idx=0, vehicle_type=0)
    for loc in [1, 2, 4]:
        route1.append(Node(loc=loc))

    route2 = Route(data, idx=1, vehicle_type=1)
    route2.append(Node(loc=3))

    route1.update()
    route2.update()

    # route1 has vehicle type 0, which has capacity 10. So there is excess load
    # since its client demand sums to 15.
    assert_(route1.has_excess_load())
    assert_allclose(route1.load(), 15)

    # route2, on the other hand, has capacity 20 and a load of only 3.
    assert_(not route2.has_excess_load())
    assert_allclose(route2.load(), 3)

    op = SwapRoutes(data)
    cost_eval = CostEvaluator(40, 1)

    # Swapping the route plans should alleviate the excess load, since the load
    # of 15 on route1 is below route2's capacity, and similarly for route2's
    # load and route1's capacity. Since we price unit load violations at 40,
    # this should result in a delta cost of -200. The operator is symmetric,
    # so evaluate(route1, route2) and evaluate(route2, route1) are the same.
    assert_allclose(op.evaluate(route1, route2, cost_eval), -200)
    assert_allclose(op.evaluate(route2, route1, cost_eval), -200)


def test_evaluate_shift_time_window_differences(ok_small):
    """
    Tests that SwapRoutes correctly evaluates changes in time warp due to
    different shift time windows.
    """
    data = ok_small.replace(
        vehicle_types=[
            VehicleType(capacity=10, tw_early=10_000, tw_late=15_000),
            VehicleType(capacity=10, tw_early=15_000, tw_late=20_000),
        ]
    )

    route1 = Route(data, idx=0, vehicle_type=0)
    for loc in [1, 4]:  # depot -> 1 -> 4 -> depot
        route1.append(Node(loc=loc))
    route1.update()

    route2 = Route(data, idx=1, vehicle_type=1)
    for loc in [3, 2]:  # depot -> 3 -> 2 -> depot
        route2.append(Node(loc=loc))
    route2.update()

    # Without shift time windows, both routes are feasible, and there is slack
    # on either route: the first route can start between [14'056, 16'003], and
    # the second between [9'002, 13'369]. Neither route can complete its visits
    # within the shift time window of its assigned vehicle type. However, the
    # other type has a shift duration that is much better aligned with its
    # route. Thus, we should have that swapping the vehicle types results in
    # a lower cost, due to decreased time warp on the routes.
    op = SwapRoutes(data)
    cost_eval = CostEvaluator(1, 1)
    assert_(op.evaluate(route1, route2, cost_eval) < 0)


def test_evaluate_max_duration_constraints(ok_small):
    """
    Tests that SwapRoutes correctly evaluates changes in time warp due to
    different maximum duration constraints.
    """
    data = ok_small.replace(
        vehicle_types=[
            VehicleType(capacity=10, max_duration=3_000),
            VehicleType(capacity=10),
        ]
    )

    route1 = Route(data, idx=0, vehicle_type=0)
    for loc in [1, 4]:  # depot -> 1 -> 4 -> depot
        route1.append(Node(loc=loc))
    route1.update()

    route2 = Route(data, idx=1, vehicle_type=1)
    for loc in [3, 2]:  # depot -> 3 -> 2 -> depot
        route2.append(Node(loc=loc))
    route2.update()

    # First route takes 5'332, which is 2'332 more than its maximum duration
    # allows. There is no other source of time warp, so the total route time
    # warp must be 2'332.
    assert_allclose(route1.duration(), 5_332)
    assert_allclose(route1.time_warp(), 2_332)

    # Second route takes 5'323, and has no maximum duration constraint. There
    # is no other source of time warp, so total route time warp must be zero.
    assert_allclose(route2.duration(), 5_323)
    assert_allclose(route2.time_warp(), 0)

    # Swapping the routes results in a reduction of 5'332 - 5'323 = 9 units of
    # time warp.
    op = SwapRoutes(data)
    cost_eval = CostEvaluator(1, 1)
    assert_allclose(op.evaluate(route1, route2, cost_eval), -9)


def test_evaluate_with_different_depots():
    """
    Tests that SwapRoutes correctly evaluates distance changes due to different
    start and end depots of different vehicle types.
    """
    data = ProblemData(
        clients=[Client(x=1, y=1), Client(x=4, y=4)],
        depots=[Client(x=0, y=0), Client(x=5, y=5)],
        vehicle_types=[VehicleType(depot=0), VehicleType(depot=1)],
        distance_matrix=[
            [0, 10, 2, 8],
            [10, 0, 8, 2],
            [2, 8, 0, 6],
            [8, 2, 6, 0],
        ],
        duration_matrix=np.zeros((4, 4), dtype=int),
    )

    # First route is first depot -> second client -> first depot.
    route1 = Route(data, idx=0, vehicle_type=0)
    route1.append(Node(loc=3))
    route1.update()

    # Second route is second depot -> first client -> second depot.
    route2 = Route(data, idx=1, vehicle_type=1)
    route2.append(Node(loc=2))
    route2.update()

    op = SwapRoutes(data)
    cost_eval = CostEvaluator(1, 1)

    # The routes each cost 16 distance which is not as efficient as swapping
    # them, as that would reduce each route's cost to 4, for an improvement
    # of 2 * 12 = 24.
    assert_allclose(route1.distance(), 16)
    assert_allclose(route2.distance(), 16)
    assert_allclose(op.evaluate(route1, route2, cost_eval), -24)<|MERGE_RESOLUTION|>--- conflicted
+++ resolved
@@ -1,9 +1,4 @@
-<<<<<<< HEAD
-from typing import List
-
 import numpy as np
-=======
->>>>>>> 091c5b16
 import pytest
 from numpy.testing import assert_, assert_allclose, assert_equal
 
