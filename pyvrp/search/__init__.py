from .LocalSearch import LocalSearch as LocalSearch
from .SearchMethod import SearchMethod as SearchMethod
<<<<<<< HEAD
from ._search import (
    Exchange10 as Exchange10,
)
from ._search import (
    Exchange11 as Exchange11,
)
from ._search import (
    Exchange20 as Exchange20,
)
from ._search import (
    Exchange21 as Exchange21,
)
from ._search import (
    Exchange22 as Exchange22,
)
from ._search import (
    Exchange30 as Exchange30,
)
from ._search import (
    Exchange31 as Exchange31,
)
from ._search import (
    Exchange32 as Exchange32,
)
from ._search import (
    Exchange33 as Exchange33,
)
from ._search import (
    MoveTwoClientsReversed as MoveTwoClientsReversed,
)
from ._search import (
    NodeOperator as NodeOperator,
)
from ._search import (
    RelocateStar as RelocateStar,
)
from ._search import (
    RouteOperator as RouteOperator,
)
from ._search import SwapRoutes as SwapRoutes
from ._search import (
    SwapStar as SwapStar,
)
from ._search import (
    TwoOpt as TwoOpt,
)
from .neighbourhood import (
    NeighbourhoodParams as NeighbourhoodParams,
)
from .neighbourhood import (
    compute_neighbours as compute_neighbours,
)
=======
from ._search import Exchange10 as Exchange10
from ._search import Exchange11 as Exchange11
from ._search import Exchange20 as Exchange20
from ._search import Exchange21 as Exchange21
from ._search import Exchange22 as Exchange22
from ._search import Exchange30 as Exchange30
from ._search import Exchange31 as Exchange31
from ._search import Exchange32 as Exchange32
from ._search import Exchange33 as Exchange33
from ._search import MoveTwoClientsReversed as MoveTwoClientsReversed
from ._search import NodeOperator as NodeOperator
from ._search import RelocateStar as RelocateStar
from ._search import RouteOperator as RouteOperator
from ._search import SwapStar as SwapStar
from ._search import TwoOpt as TwoOpt
from .neighbourhood import NeighbourhoodParams as NeighbourhoodParams
from .neighbourhood import compute_neighbours as compute_neighbours
>>>>>>> 2ee203c6

NODE_OPERATORS = [
    Exchange10,
    Exchange20,
    Exchange30,
    Exchange11,
    Exchange21,
    Exchange31,
    Exchange22,
    Exchange32,
    Exchange33,
    MoveTwoClientsReversed,
    TwoOpt,
]

ROUTE_OPERATORS = [
    RelocateStar,
    SwapRoutes,
    SwapStar,
]<|MERGE_RESOLUTION|>--- conflicted
+++ resolved
@@ -1,59 +1,5 @@
 from .LocalSearch import LocalSearch as LocalSearch
 from .SearchMethod import SearchMethod as SearchMethod
-<<<<<<< HEAD
-from ._search import (
-    Exchange10 as Exchange10,
-)
-from ._search import (
-    Exchange11 as Exchange11,
-)
-from ._search import (
-    Exchange20 as Exchange20,
-)
-from ._search import (
-    Exchange21 as Exchange21,
-)
-from ._search import (
-    Exchange22 as Exchange22,
-)
-from ._search import (
-    Exchange30 as Exchange30,
-)
-from ._search import (
-    Exchange31 as Exchange31,
-)
-from ._search import (
-    Exchange32 as Exchange32,
-)
-from ._search import (
-    Exchange33 as Exchange33,
-)
-from ._search import (
-    MoveTwoClientsReversed as MoveTwoClientsReversed,
-)
-from ._search import (
-    NodeOperator as NodeOperator,
-)
-from ._search import (
-    RelocateStar as RelocateStar,
-)
-from ._search import (
-    RouteOperator as RouteOperator,
-)
-from ._search import SwapRoutes as SwapRoutes
-from ._search import (
-    SwapStar as SwapStar,
-)
-from ._search import (
-    TwoOpt as TwoOpt,
-)
-from .neighbourhood import (
-    NeighbourhoodParams as NeighbourhoodParams,
-)
-from .neighbourhood import (
-    compute_neighbours as compute_neighbours,
-)
-=======
 from ._search import Exchange10 as Exchange10
 from ._search import Exchange11 as Exchange11
 from ._search import Exchange20 as Exchange20
@@ -67,11 +13,11 @@
 from ._search import NodeOperator as NodeOperator
 from ._search import RelocateStar as RelocateStar
 from ._search import RouteOperator as RouteOperator
+from ._search import SwapRoutes as SwapRoutes
 from ._search import SwapStar as SwapStar
 from ._search import TwoOpt as TwoOpt
 from .neighbourhood import NeighbourhoodParams as NeighbourhoodParams
 from .neighbourhood import compute_neighbours as compute_neighbours
->>>>>>> 2ee203c6
 
 NODE_OPERATORS = [
     Exchange10,
