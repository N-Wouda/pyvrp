--- conflicted
+++ resolved
@@ -8,17 +8,10 @@
 def test_broken_pairs_distance():
     data = read("data/OkSmall.txt")
 
-<<<<<<< HEAD
-    indiv1 = Individual(data, [[1, 2, 3, 4]])
-    indiv2 = Individual(data, [[1, 2], [3], [4]])
-    indiv3 = Individual(data, [[3], [4, 1, 2]])
-    indiv4 = Individual(data, [[4, 3, 2, 1]])
-=======
-    sol1 = Solution(data, [[1, 2, 3, 4], [], []])
+    sol1 = Solution(data, [[1, 2, 3, 4]])
     sol2 = Solution(data, [[1, 2], [3], [4]])
-    sol3 = Solution(data, [[3], [4, 1, 2], []])
-    sol4 = Solution(data, [[4, 3, 2, 1], [], []])
->>>>>>> ba5ea6e7
+    sol3 = Solution(data, [[3], [4, 1, 2]])
+    sol4 = Solution(data, [[4, 3, 2, 1]])
 
     # BPD of a solution and itself should be zero.
     for sol in [sol1, sol2, sol3, sol4]:
