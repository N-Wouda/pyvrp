from __future__ import annotations

from bisect import insort_left
from dataclasses import dataclass
from statistics import fmean
from typing import Callable, Iterator, List, NamedTuple, Tuple

from .Individual import Individual
from .PenaltyManager import PenaltyManager
from .ProblemData import ProblemData
from .XorShift128 import XorShift128

_DiversityMeasure = Callable[[ProblemData, Individual, Individual], float]


class _DiversityItem(NamedTuple):
    individual: Individual
    diversity: float

    def __lt__(self, other) -> bool:
        # Note: this is only used for computing most similar indivs for
        # average diversity, therefore a tie-breaker on cost is not necessary
        return (
            isinstance(other, _DiversityItem)
            and self.diversity < other.diversity
        )


class _Item(NamedTuple):
    individual: Individual
    fitness: float
    proximity: List[_DiversityItem]

    def __lt__(self, other) -> bool:
        return (
            isinstance(other, _Item)
            and self.individual.cost() < other.individual.cost()
        )


class SubPopulation:
    def __init__(
        self,
        data: ProblemData,
        diversity_op: _DiversityMeasure,
        params: PopulationParams,
    ):
        """
        Creates a SubPopulation instance.

        This subpopulation manages a number individuals, and initiates survivor
        selection (purging) when their number grows large. A subpopulation's
        individuals (and metadata) can be accessed via indexing and iteration.
        Each individual is stored as a tuple of type ``_Item``, which stores
        the individual itself, a fitness score (higher is worse), and a list
        of proximity values to the other individuals in the subpopulation.

        Parameters
        ----------
        data
            Data object describing the problem to be solved.
        diversity_op
            Operator to use to determine pairwise diversity between solutions.
        params, optional
            Population parameters. If not provided, a default will be used.
        """
        self._data = data
        self._op = diversity_op
        self._params = params

        self._items: List[_Item] = []

    def __getitem__(self, idx: int) -> _Item:
        return self._items[idx]

    def __iter__(self) -> Iterator[_Item]:
        return iter(self._items)

    def __len__(self) -> int:
        return len(self._items)

    def add(self, individual: Individual):
        """
        Adds the given individual to the subpopulation. Survivor selection is
        automatically triggered when the population reaches its maximum size.

        Parameters
        ----------
        individual
            Individual to add to the subpopulation.
        """
        indiv_prox: List[_DiversityItem] = []

        for other, _, other_prox in self:
            diversity = self._op(self._data, individual, other)
            insort_left(indiv_prox, _DiversityItem(other, diversity))
            insort_left(other_prox, _DiversityItem(individual, diversity))

        # Insert new individual and update everyone's biased fitness score.
        self._items.append(_Item(individual, 0.0, indiv_prox))
        self._items.sort()
        self.update_fitness()

        if len(self) > self._params.max_pop_size:
            self.purge()

    def remove(self, individual: Individual):
        """
        Removes the given individual from the subpopulation. Note that
        individuals are compared by identity, not by equality.

        Parameters
        ----------
        individual
            The individual to remove.

        Raises
        ------
        ValueError
            When the given individual could not be found in the subpopulation.
        """
        for _, _, prox in self:  # remove individual from other proximities
            for idx, (other, _) in enumerate(prox):
                if other is individual:
                    del prox[idx]
                    break

        for item in self:  # remove individual from subpopulation.
            if item.individual is individual:
                self._items.remove(item)
                break
        else:
            raise ValueError(f"Individual {individual} not in subpopulation!")

    def purge(self):
        """
        Performs survivor selection: individuals in the subpopulation are
        purged until the population is reduced to the ``min_pop_size``.
        Purging happens to duplicate solutions first, and then to solutions
        with high biased fitness.
        """

        while len(self) > self._params.min_pop_size:
            for individual, _, prox in self:
                if prox and prox[0].individual == individual:  # has duplicate?
                    self.remove(individual)
                    break
            else:  # no duplicates, so break loop
                break

        while len(self) > self._params.min_pop_size:
            self.update_fitness()

            # Find the worst individual (in terms of biased fitness) in the
            # population, and remove it.
            self.remove(max(self, key=lambda item: item.fitness).individual)

    def update_fitness(self):
        """
        Updates the biased fitness scores of individuals in the subpopulation.
        This fitness depends on the quality of the solution (based on its cost)
        and the diversity w.r.t. to other individuals in the subpopulation.
        """
        # Sort first by largest diversity, then smallest cost as tie-breaker
        diversity = sorted(
            range(len(self)),
            key=lambda idx: (-self.avg_distance_closest(idx), idx),
        )

        nb_elite = min(self._params.nb_elite, len(self))
        div_weight = 1 - nb_elite / len(self)

        for div_rank, cost_rank in enumerate(diversity):
            new_fitness = (cost_rank + div_weight * div_rank) / len(self)
            individual, _, prox = self._items[cost_rank]
            self._items[cost_rank] = _Item(individual, new_fitness, prox)

    def avg_distance_closest(self, individual_idx: int) -> float:
        """
        Determines the average distance of the individual at the given index to
        a number of individuals that are most similar to it. This provides a
        measure of the relative 'diversity' of this individual.

        Parameters
        ----------
        individual_idx
            Individual whose average distance/diversity to calculate.

        Returns
        -------
        float
            The average distance/diversity of the given individual relative to
            the total subpopulation.
        """
<<<<<<< HEAD
        item = self._items[individual_idx]
        closest = item.proximity[: self._params.nb_close]

        if closest:
            return sum(div for _, div in closest) / len(closest)
        else:
            return 0.0
=======
        _, _, prox = self[individual_idx]
        closest = prox[: self._params.nb_close]
        return fmean(div for _, div in closest) if closest else 0.0
>>>>>>> 45aa8f3e


@dataclass
class PopulationParams:
    min_pop_size: int = 25
    generation_size: int = 40
    nb_elite: int = 4
    nb_close: int = 5
    lb_diversity: float = 0.1
    ub_diversity: float = 0.5

    def __post_init__(self):
        if not 0 <= self.lb_diversity <= 1.0:
            raise ValueError("lb_diversity must be in [0, 1].")

        if not 0 <= self.ub_diversity <= 1.0:
            raise ValueError("ub_diversity must be in [0, 1].")

        if self.ub_diversity <= self.lb_diversity:
            raise ValueError("ub_diversity <= lb_diversity not understood.")

        if self.nb_elite < 0:
            raise ValueError("nb_elite < 0 not understood.")

        if self.nb_close < 0:
            raise ValueError("nb_close < 0 not understood.")

        if self.min_pop_size < 0:
            # It'll be pretty difficult to do crossover without individuals,
            # but that should not matter much to the Population. Perhaps the
            # user wants to add the pops by themselves somehow.
            raise ValueError("min_pop_size < 0 not understood")

        if self.generation_size < 0:
            raise ValueError("generation_size < 0 not understood.")

    @property
    def max_pop_size(self) -> int:
        return self.min_pop_size + self.generation_size


class Population:
    def __init__(
        self,
        data: ProblemData,
        penalty_manager: PenaltyManager,
        rng: XorShift128,
        diversity_op: _DiversityMeasure,
        params: PopulationParams = PopulationParams(),
    ):
        """
        Creates a Population instance.

        Parameters
        ----------
        data
            Data object describing the problem to be solved.
        penalty_manager
            Penalty manager to use.
        rng
            Random number generator.
        diversity_op
            Operator to use to determine pairwise diversity between solutions.
        params, optional
            Population parameters. If not provided, a default will be used.
        """
        self._data = data
        self._pm = penalty_manager
        self._rng = rng
        self._op = diversity_op
        self._params = params

        self._feas = SubPopulation(data, diversity_op, params)
        self._infeas = SubPopulation(data, diversity_op, params)

        self._best = Individual(data, penalty_manager, rng)

        for _ in range(params.min_pop_size):
            self.add(Individual(data, penalty_manager, rng))

    @property
    def feasible_subpopulation(self) -> SubPopulation:
        """
        Returns the feasible subpopulation maintained by this population
        instance.

        Returns
        -------
        SubPopulation
            Feasible subpopulation.
        """
        return self._feas

    @property
    def infeasible_subpopulation(self) -> SubPopulation:
        """
        Returns the infeasible subpopulation maintained by this population
        instance.

        Returns
        -------
        SubPopulation
            Infeasible subpopulation.
        """
        return self._infeas

    def __len__(self) -> int:
        """
        Returns the current population size, that is, the size of its feasible
        and infeasible subpopulations.

        Returns
        -------
        int
            Population size.
        """
        return len(self._feas) + len(self._infeas)

    def add(self, individual: Individual):
        """
        Adds the given individual to the population. Survivor selection is
        automatically triggered when the population reaches its maximum size.

        Parameters
        ----------
        individual
            Individual to add to the population.
        """
        if individual.is_feasible():
            self._feas.add(individual)

            if individual.cost() < self._best.cost():
                self._best = individual
        else:
            self._infeas.add(individual)

    def select(self) -> Tuple[Individual, Individual]:
        """
        Selects two (if possible non-identical) parents by binary tournament,
        subject to a diversity restriction.

        Returns
        -------
        tuple
            A pair of individuals (parents).
        """
        first = self.get_binary_tournament()
        second = self.get_binary_tournament()

        diversity = self._op(self._data, first, second)
        lb = self._params.lb_diversity
        ub = self._params.ub_diversity

        tries = 1
        while not (lb <= diversity <= ub) and tries <= 10:
            tries += 1
            second = self.get_binary_tournament()
            diversity = self._op(self._data, first, second)

        return first, second

    def restart(self):
        """
        Restarts the population. All individuals are removed and a new initial
        population population is generated.
        """
        self._feas = SubPopulation(self._data, self._op, self._params)
        self._infeas = SubPopulation(self._data, self._op, self._params)

        for _ in range(self._params.min_pop_size):
            self.add(Individual(self._data, self._pm, self._rng))

    def get_binary_tournament(self) -> Individual:
        """
        Selects an individual from this population by binary tournament.

        Returns
        -------
        Individual
            The selected individual.
        """

        def select():
            num_feas = len(self._feas)
            idx = self._rng.randint(len(self))

            if idx < num_feas:
                return self._feas[idx]

            return self._infeas[idx - num_feas]

        item1 = select()
        item2 = select()

        if item1.fitness < item2.fitness:
            return item1.individual

        return item2.individual

    def get_best_found(self) -> Individual:
        """
        Returns the best found solution so far. In early iterations, this
        solution might not be feasible yet.

        Returns
        -------
        Individual
            The best solution found so far.
        """
        # TODO move this best solution stuff to GeneticAlgorithm
        return self._best<|MERGE_RESOLUTION|>--- conflicted
+++ resolved
@@ -192,19 +192,10 @@
             The average distance/diversity of the given individual relative to
             the total subpopulation.
         """
-<<<<<<< HEAD
         item = self._items[individual_idx]
         closest = item.proximity[: self._params.nb_close]
 
-        if closest:
-            return sum(div for _, div in closest) / len(closest)
-        else:
-            return 0.0
-=======
-        _, _, prox = self[individual_idx]
-        closest = prox[: self._params.nb_close]
         return fmean(div for _, div in closest) if closest else 0.0
->>>>>>> 45aa8f3e
 
 
 @dataclass
