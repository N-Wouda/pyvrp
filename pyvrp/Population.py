--- conflicted
+++ resolved
@@ -3,21 +3,11 @@
 from typing import TYPE_CHECKING, Callable, Generator, Tuple
 from warnings import warn
 
-<<<<<<< HEAD
-from ._common import PopulationParams, SubPopulation
-=======
-from ._pyvrp import (
-    CostEvaluator,
-    PopulationParams,
-    Solution,
-    SubPopulation,
-    XorShift128,
-)
->>>>>>> 4d433e6c
+from ._pyvrp import PopulationParams, SubPopulation
 from .exceptions import EmptySolutionWarning
 
 if TYPE_CHECKING:
-    from ._common import CostEvaluator, Solution, XorShift128
+    from ._pyvrp import CostEvaluator, Solution, XorShift128
 
 
 class Population:
