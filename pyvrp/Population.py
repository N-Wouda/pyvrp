--- conflicted
+++ resolved
@@ -520,9 +520,6 @@
 
         return first, second
 
-<<<<<<< HEAD
-    def get_binary_tournament(self) -> TIndiv:
-=======
     def restart(self):
         """
         Restarts the population. All individuals are removed and a new initial
@@ -534,8 +531,7 @@
         for _ in range(self._params.min_pop_size):
             self.add(Individual(self._data, self._pm, self._rng))
 
-    def get_binary_tournament(self) -> Individual:
->>>>>>> 13b10380
+    def get_binary_tournament(self) -> TIndiv:
         """
         Selects an individual from this population by binary tournament.
 
