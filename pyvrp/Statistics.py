import csv
from dataclasses import dataclass, field, fields
from math import nan
from pathlib import Path
from statistics import fmean
from time import perf_counter
from typing import List, Union

<<<<<<< HEAD
from ._common import CostEvaluator
from .Population import Population, SubPopulation
=======
from .Population import Population, SubPopulation
from ._pyvrp import CostEvaluator
>>>>>>> 4d433e6c

_FEAS_CSV_PREFIX = "feas_"
_INFEAS_CSV_PREFIX = "infeas_"


@dataclass
class _Datum:
    """
    Single subpopulation data point.
    """

    size: int
    avg_diversity: float
    best_cost: float
    avg_cost: float
    avg_num_routes: float


@dataclass
class Statistics:
    """
    The Statistics object tracks various (population-level) statistics of
    genetic algorithm runs. This can be helpful in analysing the algorithm's
    performance.
    """

    runtimes: List[float] = field(default_factory=list)
    num_iterations: int = 0
    feas_stats: List[_Datum] = field(default_factory=list)
    infeas_stats: List[_Datum] = field(default_factory=list)

    def __post_init__(self):
        self._clock = perf_counter()

    def collect_from(
        self, population: Population, cost_evaluator: CostEvaluator
    ):
        """
        Collects statistics from the given population object.

        Parameters
        ----------
        population
            Population instance to collect statistics from.
        cost_evaluator
            CostEvaluator used to compute costs for solutions.
        """
        start = self._clock
        self._clock = perf_counter()

        self.runtimes.append(self._clock - start)
        self.num_iterations += 1

        # The following lines access private members of the population, but in
        # this case that is mostly OK: we really want to have that access to
        # enable detailed statistics logging.
        feas_subpop = population._feas  # noqa: SLF001
        feas_datum = self._collect_from_subpop(feas_subpop, cost_evaluator)
        self.feas_stats.append(feas_datum)

        infeas_subpop = population._infeas  # noqa: SLF001
        infeas_datum = self._collect_from_subpop(infeas_subpop, cost_evaluator)
        self.infeas_stats.append(infeas_datum)

    def _collect_from_subpop(
        self, subpop: SubPopulation, cost_evaluator: CostEvaluator
    ) -> _Datum:
        if not subpop:  # empty, so many statistics cannot be collected
            return _Datum(
                size=0,
                avg_diversity=nan,
                best_cost=nan,
                avg_cost=nan,
                avg_num_routes=nan,
            )

        size = len(subpop)
        costs = [
            cost_evaluator.penalised_cost(item.solution) for item in subpop
        ]
        num_routes = [item.solution.num_routes() for item in subpop]
        diversities = [item.avg_distance_closest() for item in subpop]

        return _Datum(
            size=size,
            avg_diversity=fmean(diversities),
            best_cost=min(costs),
            avg_cost=fmean(costs),
            avg_num_routes=fmean(num_routes),
        )

    @classmethod
    def from_csv(cls, where: Union[Path, str], delimiter: str = ",", **kwargs):
        """
        Reads a Statistics object from the CSV file at the given filesystem
        location.

        Parameters
        ----------
        where
            Filesystem location to read from.
        delimiter
            Value separator. Default comma.
        kwargs
            Additional keyword arguments. These are passed to
            :class:`csv.DictReader`.

        Returns
        -------
        Statistics
            Statistics object populated with the data read from the given
            filesystem location.
        """
        field2type = {field.name: field.type for field in fields(_Datum)}

        def make_datum(row, prefix) -> _Datum:
            datum = {}

            for name, value in row.items():
                if (field_name := name[len(prefix) :]) in field2type:
                    # If the prefixless name is a field name, cast the row's
                    # value to the appropriate type and add the data.
                    datum[field_name] = field2type[field_name](value)

            return _Datum(**datum)

        with open(where) as fh:
            lines = fh.readlines()

        stats = cls()

        for row in csv.DictReader(lines, delimiter=delimiter, **kwargs):
            stats.runtimes.append(float(row["runtime"]))
            stats.num_iterations += 1
            stats.feas_stats.append(make_datum(row, _FEAS_CSV_PREFIX))
            stats.infeas_stats.append(make_datum(row, _INFEAS_CSV_PREFIX))

        return stats

    def to_csv(
        self,
        where: Union[Path, str],
        delimiter: str = ",",
        quoting: int = csv.QUOTE_MINIMAL,
        **kwargs,
    ):
        """
        Writes this Statistics object to the given location, as a CSV file.

        Parameters
        ----------
        where
            Filesystem location to write to.
        delimiter
            Value separator. Default comma.
        quoting
            Quoting strategy. Default only quotes values when necessary.
        kwargs
            Additional keyword arguments. These are passed to
            :class:`csv.DictWriter`.
        """
        field_names = [f.name for f in fields(_Datum)]
        feas_fields = [_FEAS_CSV_PREFIX + field for field in field_names]
        infeas_fields = [_INFEAS_CSV_PREFIX + field for field in field_names]

        feas_data = [
            {f: v for f, v in zip(feas_fields, vars(datum).values())}
            for datum in self.feas_stats
        ]

        infeas_data = [
            {f: v for f, v in zip(infeas_fields, vars(datum).values())}
            for datum in self.infeas_stats
        ]

        with open(where, "w") as fh:
            header = ["runtime", *feas_fields, *infeas_fields]
            writer = csv.DictWriter(
                fh, header, delimiter=delimiter, quoting=quoting, **kwargs
            )

            writer.writeheader()

            for idx in range(self.num_iterations):
                row = dict(runtime=self.runtimes[idx])
                row.update(feas_data[idx])
                row.update(infeas_data[idx])

                writer.writerow(row)<|MERGE_RESOLUTION|>--- conflicted
+++ resolved
@@ -6,13 +6,8 @@
 from time import perf_counter
 from typing import List, Union
 
-<<<<<<< HEAD
-from ._common import CostEvaluator
+from ._pyvrp import CostEvaluator
 from .Population import Population, SubPopulation
-=======
-from .Population import Population, SubPopulation
-from ._pyvrp import CostEvaluator
->>>>>>> 4d433e6c
 
 _FEAS_CSV_PREFIX = "feas_"
 _INFEAS_CSV_PREFIX = "infeas_"
