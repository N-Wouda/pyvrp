from typing import List, Union
from warnings import warn

import numpy as np

<<<<<<< HEAD
from pyvrp._ProblemData import Client, ProblemData, VehicleType
from pyvrp._Solution import Solution
from pyvrp._XorShift128 import XorShift128
=======
from pyvrp.GeneticAlgorithm import GeneticAlgorithm, GeneticAlgorithmParams
from pyvrp.PenaltyManager import PenaltyManager
from pyvrp.Population import Population, PopulationParams
from pyvrp.Result import Result
from pyvrp._common import (
    Client,
    ProblemData,
    Solution,
    VehicleType,
    XorShift128,
)
>>>>>>> 29ef1e84
from pyvrp.constants import MAX_USER_VALUE, MAX_VALUE
from pyvrp.crossover import selective_route_exchange as srex
from pyvrp.diversity import broken_pairs_distance as bpd
from pyvrp.exceptions import ScalingWarning
from pyvrp.GeneticAlgorithm import GeneticAlgorithm, GeneticAlgorithmParams
from pyvrp.PenaltyManager import PenaltyManager
from pyvrp.Population import Population, PopulationParams
from pyvrp.Result import Result
from pyvrp.stop import StoppingCriterion

Depot = Client


class Edge:
    __slots__ = ["frm", "to", "distance", "duration"]

    def __init__(self, frm: Client, to: Client, distance: int, duration: int):
        self.frm = frm
        self.to = to
        self.distance = distance
        self.duration = duration


class Model:
    """
    A simple interface for modelling vehicle routing problems with PyVRP.
    """

    def __init__(self) -> None:
        self._clients: List[Client] = []
        self._depots: List[Depot] = []
        self._edges: List[Edge] = []
        self._vehicle_types: List[VehicleType] = []

    @property
    def locations(self) -> List[Client]:
        """
        Returns all locations (depots and clients) in the current model. The
        clients in the routes of the solution returned by :meth:`~solve` can be
        used to index these locations.
        """
        return self._depots + self._clients

    @property
    def vehicle_types(self) -> List[VehicleType]:
        """
        Returns the vehicle types in the current model. The routes of the
        solution returned by :meth:`~solve` have a property
        :meth:`~pyvrp._common.Route.vehicle_type()` that can be used to index
        these vehicle types.
        """
        return self._vehicle_types

    @classmethod
    def from_data(cls, data: ProblemData) -> "Model":
        """
        Constructs a model instance from the given data.

        Parameters
        ----------
        data
            Problem data to feed into the model.

        Returns
        -------
        Model
            A model instance representing the given data.
        """
        clients = [data.client(idx) for idx in range(data.num_clients + 1)]
        edges = [
            Edge(
                clients[frm],
                clients[to],
                data.dist(frm, to),
                data.duration(frm, to),
            )
            for frm in range(data.num_clients + 1)
            for to in range(data.num_clients + 1)
        ]

        self = Model()
        self._clients = clients[1:]
        self._depots = clients[:1]
        self._edges = edges
        vehicle_types = [
            data.vehicle_type(i) for i in range(data.num_vehicle_types)
        ]
        self._vehicle_types = vehicle_types

        return self

    def add_client(
        self,
        x: int,
        y: int,
        demand: int = 0,
        service_duration: int = 0,
        tw_early: int = 0,
        tw_late: int = 0,
        release_time: int = 0,
        prize: int = 0,
        required: bool = True,
    ) -> Client:
        """
        Adds a client with the given attributes to the model. Returns the
        created :class:`~pyvrp._common.Client` instance.
        """
        client = Client(
            x,
            y,
            demand,
            service_duration,
            tw_early,
            tw_late,
            release_time,
            prize,
            required,
        )

        self._clients.append(client)
        return client

    def add_depot(
        self,
        x: int,
        y: int,
        tw_early: int = 0,
        tw_late: int = 0,
    ) -> Depot:
        """
        Adds a depot with the given attributes to the model. Returns the
        created :class:`~pyvrp._common.Client` instance.

        .. warning::

           PyVRP does not yet support multi-depot VRPs. For now, only one depot
           can be added to the model.
        """
        if len(self._depots) >= 1:
            msg = "PyVRP does not yet support multi-depot VRPs."
            raise ValueError(msg)

        depot = Depot(x, y, tw_early=tw_early, tw_late=tw_late)
        self._depots.append(depot)
        return depot

    def add_edge(
        self,
        frm: Union[Client, Depot],
        to: Union[Client, Depot],
        distance: int,
        duration: int = 0,
    ) -> Edge:
        """
        Adds an edge :math:`(i, j)` between ``frm`` (:math:`i`) and ``to``
        (:math:`j`). The edge can be given distance and duration attributes.
        Distance is required, but the default duration is zero. Returns the
        created edge.

        Raises
        ------
        ValueError
            When either distance or duration is a negative value.
        """
        if distance < 0 or duration < 0:
            raise ValueError("Cannot have negative edge distance or duration.")

        edge = Edge(frm, to, distance, duration)
        self._edges.append(edge)
        return edge

    def add_vehicle_type(
        self, capacity: int, num_available: int
    ) -> VehicleType:
        """
        Adds a vehicle type with the given number of available vehicles of
        given capacity to the model. Returns the created vehicle type.

        Raises
        ------
        ValueError
            When the number of available vehicles or capacity is not a positive
            value.
        """
        if capacity < 0:
            raise ValueError("Cannot have negative vehicle capacity.")

        if num_available <= 0:
            raise ValueError("Must have positive number of vehicles.")

        vehicle_type = VehicleType(capacity, num_available)
        self._vehicle_types.append(vehicle_type)
        return vehicle_type

    def data(self) -> ProblemData:
        """
        Creates and returns a :class:`~pyvrp._common.ProblemData` instance
        from this model's attributes.
        """
        locs = self.locations
        loc2idx = {id(loc): idx for idx, loc in enumerate(locs)}

        max_data_value = max(max(e.distance, e.duration) for e in self._edges)
        if max_data_value > MAX_USER_VALUE:
            msg = """
            The maximum distance or duration value is very large. This might
            impact numerical stability. Consider rescaling your input data.
            """
            warn(msg, ScalingWarning)

        # Default value is a sufficiently large value to make sure any edges
        # not set below are never traversed.
        distances = np.full((len(locs), len(locs)), MAX_VALUE, dtype=int)
        durations = np.full((len(locs), len(locs)), MAX_VALUE, dtype=int)

        for edge in self._edges:
            frm = loc2idx[id(edge.frm)]
            to = loc2idx[id(edge.to)]
            distances[frm, to] = edge.distance
            durations[frm, to] = edge.duration

        return ProblemData(locs, self.vehicle_types, distances, durations)

    def solve(self, stop: StoppingCriterion, seed: int = 0) -> Result:
        """
        Solve this model.

        Parameters
        ----------
        stop
            Stopping criterion to use.
        seed, optional
            Seed value to use for the PRNG, by default 0.

        Returns
        -------
        Result
            The solution result object, containing the best found solution.
        """
        # These cause a circular import, so the imports needed to be postponed
        # to here (where they are actually used).
        from pyvrp.search import (
            NODE_OPERATORS,
            ROUTE_OPERATORS,
            LocalSearch,
            compute_neighbours,
        )

        data = self.data()
        rng = XorShift128(seed=seed)
        ls = LocalSearch(data, rng, compute_neighbours(data))

        for node_op in NODE_OPERATORS:
            ls.add_node_operator(node_op(data))

        for route_op in ROUTE_OPERATORS:
            ls.add_route_operator(route_op(data))

        pm = PenaltyManager()
        pop_params = PopulationParams()
        pop = Population(bpd, pop_params)
        init = [
            Solution.make_random(data, rng)
            for _ in range(pop_params.min_pop_size)
        ]

        gen_params = GeneticAlgorithmParams(collect_statistics=True)
        gen_args = (data, pm, rng, pop, ls, srex, init, gen_params)
        algo = GeneticAlgorithm(*gen_args)  # type: ignore
        return algo.run(stop)<|MERGE_RESOLUTION|>--- conflicted
+++ resolved
@@ -3,15 +3,6 @@
 
 import numpy as np
 
-<<<<<<< HEAD
-from pyvrp._ProblemData import Client, ProblemData, VehicleType
-from pyvrp._Solution import Solution
-from pyvrp._XorShift128 import XorShift128
-=======
-from pyvrp.GeneticAlgorithm import GeneticAlgorithm, GeneticAlgorithmParams
-from pyvrp.PenaltyManager import PenaltyManager
-from pyvrp.Population import Population, PopulationParams
-from pyvrp.Result import Result
 from pyvrp._common import (
     Client,
     ProblemData,
@@ -19,7 +10,6 @@
     VehicleType,
     XorShift128,
 )
->>>>>>> 29ef1e84
 from pyvrp.constants import MAX_USER_VALUE, MAX_VALUE
 from pyvrp.crossover import selective_route_exchange as srex
 from pyvrp.diversity import broken_pairs_distance as bpd
