from typing import List, Optional, Union
from warnings import warn

import numpy as np

from pyvrp.GeneticAlgorithm import GeneticAlgorithm
from pyvrp.PenaltyManager import PenaltyManager
from pyvrp.Population import Population, PopulationParams
from pyvrp.Result import Result
from pyvrp._pyvrp import (
    Client,
    ProblemData,
    RandomNumberGenerator,
    Solution,
    VehicleType,
)
from pyvrp.constants import MAX_USER_VALUE, MAX_VALUE
from pyvrp.crossover import selective_route_exchange as srex
from pyvrp.diversity import broken_pairs_distance as bpd
from pyvrp.exceptions import ScalingWarning
from pyvrp.stop import StoppingCriterion

Depot = Client


class Edge:
    """
    Stores an edge connecting two locations.
    """

    __slots__ = ["frm", "to", "distance", "duration"]

    def __init__(self, frm: Client, to: Client, distance: int, duration: int):
        self.frm = frm
        self.to = to
        self.distance = distance
        self.duration = duration


class Model:
    """
    A simple interface for modelling vehicle routing problems with PyVRP.
    """

    def __init__(self) -> None:
        self._clients: List[Client] = []
        self._depots: List[Depot] = []
        self._edges: List[Edge] = []
        self._vehicle_types: List[VehicleType] = []

    @property
    def locations(self) -> List[Client]:
        """
        Returns all locations (depots and clients) in the current model. The
        clients in the routes of the solution returned by :meth:`~solve` can be
        used to index these locations.
        """
        return self._depots + self._clients

    @property
    def vehicle_types(self) -> List[VehicleType]:
        """
        Returns the vehicle types in the current model. The routes of the
        solution returned by :meth:`~solve` have a property
        :meth:`~pyvrp._pyvrp.Route.vehicle_type()` that can be used to index
        these vehicle types.
        """
        return self._vehicle_types

    @classmethod
    def from_data(cls, data: ProblemData) -> "Model":
        """
        Constructs a model instance from the given data.

        Parameters
        ----------
        data
            Problem data to feed into the model.

        Returns
        -------
        Model
            A model instance representing the given data.
        """
        locs = [data.location(idx) for idx in range(data.num_locations)]
        edges = [
            Edge(
                locs[frm],
                locs[to],
                data.dist(frm, to),
                data.duration(frm, to),
            )
            for frm in range(data.num_locations)
            for to in range(data.num_locations)
        ]

        self = Model()
        self._clients = locs[data.num_depots :]
        self._depots = locs[: data.num_depots]
        self._edges = edges
        vehicle_types = [
            data.vehicle_type(i) for i in range(data.num_vehicle_types)
        ]
        self._vehicle_types = vehicle_types

        return self

    def add_client(
        self,
        x: int,
        y: int,
        demand: int = 0,
        service_duration: int = 0,
        tw_early: int = 0,
        tw_late: int = 0,
        release_time: int = 0,
        prize: int = 0,
        required: bool = True,
    ) -> Client:
        """
        Adds a client with the given attributes to the model. Returns the
        created :class:`~pyvrp._pyvrp.Client` instance.
        """
        client = Client(
            x,
            y,
            demand,
            service_duration,
            tw_early,
            tw_late,
            release_time,
            prize,
            required,
        )

        self._clients.append(client)
        return client

    def add_depot(
        self,
        x: int,
        y: int,
        tw_early: int = 0,
        tw_late: int = 0,
    ) -> Depot:
        """
        Adds a depot with the given attributes to the model. Returns the
        created :class:`~pyvrp._pyvrp.Client` instance.
        """
        depot = Depot(x, y, tw_early=tw_early, tw_late=tw_late)
        self._depots.append(depot)
        return depot

    def add_edge(
        self,
        frm: Union[Client, Depot],
        to: Union[Client, Depot],
        distance: int,
        duration: int = 0,
    ) -> Edge:
        """
        Adds an edge :math:`(i, j)` between ``frm`` (:math:`i`) and ``to``
        (:math:`j`). The edge can be given distance and duration attributes.
        Distance is required, but the default duration is zero. Returns the
        created edge.

        Raises
        ------
        ValueError
            When either distance or duration is a negative value.
        """
        if distance < 0 or duration < 0:
            raise ValueError("Cannot have negative edge distance or duration.")

        if max(distance, duration) > MAX_USER_VALUE:
            msg = """
            The given distance or duration value is very large. This may impact
            numerical stability. Consider rescaling your input data.
            """
            warn(msg, ScalingWarning)

        edge = Edge(frm, to, distance, duration)
        self._edges.append(edge)
        return edge

    def add_vehicle_type(
        self,
        num_available: int = 1,
        depot: Optional[Depot] = None,
        capacity: int = 0,
        fixed_cost: int = 0,
        tw_early: Optional[int] = None,
        tw_late: Optional[int] = None,
        max_duration: Optional[int] = None,
    ) -> VehicleType:
        """
        Adds a vehicle type with the given attributes to the model. Returns the
        created vehicle type.

        .. note::

           The vehicle type is assigned to the first depot if ``depot`` is not
           provided.
        """
        if depot is None:
            depot_idx = 0
        else:
            gen = (idx for idx, dep in enumerate(self._depots) if dep == depot)
            depot_idx = next(gen)

        vehicle_type = VehicleType(
<<<<<<< HEAD
            num_available,
            depot_idx,
            capacity,
            fixed_cost,
            tw_early,
            tw_late,
=======
            capacity,
            num_available,
            fixed_cost,
            tw_early,
            tw_late,
            max_duration,
>>>>>>> 76042442
        )

        self._vehicle_types.append(vehicle_type)
        return vehicle_type

    def data(self) -> ProblemData:
        """
        Creates and returns a :class:`~pyvrp._pyvrp.ProblemData` instance
        from this model's attributes.
        """
        locs = self.locations
        loc2idx = {id(loc): idx for idx, loc in enumerate(locs)}

        # Default value is a sufficiently large value to make sure any edges
        # not set below are never traversed.
        distances = np.full((len(locs), len(locs)), MAX_VALUE, dtype=int)
        durations = np.full((len(locs), len(locs)), MAX_VALUE, dtype=int)

        for edge in self._edges:
            frm = loc2idx[id(edge.frm)]
            to = loc2idx[id(edge.to)]
            distances[frm, to] = edge.distance
            durations[frm, to] = edge.duration

        return ProblemData(
            self._clients,
            self._depots,
            self.vehicle_types,
            distances,
            durations,
        )

    def solve(self, stop: StoppingCriterion, seed: int = 0) -> Result:
        """
        Solve this model.

        Parameters
        ----------
        stop
            Stopping criterion to use.
        seed
            Seed value to use for the PRNG, by default 0.

        Returns
        -------
        Result
            The solution result object, containing the best found solution.
        """
        # These cause a circular import, so the imports needed to be postponed
        # to here (where they are actually used).
        from pyvrp.search import (
            NODE_OPERATORS,
            ROUTE_OPERATORS,
            LocalSearch,
            compute_neighbours,
        )

        data = self.data()
        rng = RandomNumberGenerator(seed=seed)
        ls = LocalSearch(data, rng, compute_neighbours(data))

        for node_op in NODE_OPERATORS:
            ls.add_node_operator(node_op(data))

        for route_op in ROUTE_OPERATORS:
            ls.add_route_operator(route_op(data))

        pm = PenaltyManager()
        pop_params = PopulationParams()
        pop = Population(bpd, pop_params)
        init = [
            Solution.make_random(data, rng)
            for _ in range(pop_params.min_pop_size)
        ]

        gen_args = (data, pm, rng, pop, ls, srex, init)
        algo = GeneticAlgorithm(*gen_args)  # type: ignore
        return algo.run(stop)<|MERGE_RESOLUTION|>--- conflicted
+++ resolved
@@ -209,21 +209,13 @@
             depot_idx = next(gen)
 
         vehicle_type = VehicleType(
-<<<<<<< HEAD
             num_available,
             depot_idx,
             capacity,
             fixed_cost,
             tw_early,
             tw_late,
-=======
-            capacity,
-            num_available,
-            fixed_cost,
-            tw_early,
-            tw_late,
             max_duration,
->>>>>>> 76042442
         )
 
         self._vehicle_types.append(vehicle_type)
