from __future__ import annotations

from typing import TYPE_CHECKING, Optional, Union
from warnings import warn

import numpy as np

from pyvrp.GeneticAlgorithm import GeneticAlgorithm
from pyvrp.PenaltyManager import PenaltyManager
from pyvrp.Population import Population, PopulationParams
from pyvrp._pyvrp import (
    Client,
    Depot,
    ProblemData,
    RandomNumberGenerator,
    Solution,
    VehicleType,
)
from pyvrp.constants import MAX_VALUE
from pyvrp.crossover import ordered_crossover as ox
from pyvrp.crossover import selective_route_exchange as srex
from pyvrp.diversity import broken_pairs_distance as bpd
from pyvrp.exceptions import ScalingWarning
<<<<<<< HEAD

if TYPE_CHECKING:
    from pyvrp.Result import Result
    from pyvrp.stop import StoppingCriterion
=======
from pyvrp.search import (
    NODE_OPERATORS,
    ROUTE_OPERATORS,
    LocalSearch,
    compute_neighbours,
)
from pyvrp.stop import StoppingCriterion
>>>>>>> ef795a83


class Edge:
    """
    Stores an edge connecting two locations.
    """

    __slots__ = ["frm", "to", "distance", "duration"]

    def __init__(
        self,
        frm: Union[Client, Depot],
        to: Union[Client, Depot],
        distance: int,
        duration: int,
    ):
        self.frm = frm
        self.to = to
        self.distance = distance
        self.duration = duration


class MutuallyExclusiveGroup:
    """
    Models a mutually exclusive group of clients: exactly one of the clients in
    this group must be visited, not all.
    """

    def __init__(self, model: Model):
        self._model = model
        self._clients: list[Client] = []

    def __len__(self) -> int:
        """
        Returns the number of clients in the group.
        """
        return len(self._clients)

    def add_client(
        self,
        x: int,
        y: int,
        delivery: int = 0,
        pickup: int = 0,
        service_duration: int = 0,
        tw_early: int = 0,
        tw_late: int = np.iinfo(np.int64).max,
        release_time: int = 0,
        prize: int = 0,
        name: str = "",
    ):
        """
        Adds a client with the given attributes to this group (and to the model
        to which this group belongs). Returns the created
        :class:`~pyvrp._pyvrp.Client` instance.
        """
        client = self._model.add_client(
            x=x,
            y=y,
            delivery=delivery,
            pickup=pickup,
            service_duration=service_duration,
            tw_early=tw_early,
            tw_late=tw_late,
            release_time=release_time,
            prize=prize,
            required=False,  # only one is required via the group constraint
            group=self,
            name=name,
        )

        self._clients.append(client)
        return client


class Model:
    """
    A simple interface for modelling vehicle routing problems with PyVRP.
    """

    def __init__(self) -> None:
        self._clients: list[Client] = []
        self._depots: list[Depot] = []
        self._edges: list[Edge] = []
        self._groups: list[MutuallyExclusiveGroup] = []
        self._vehicle_types: list[VehicleType] = []

    @property
    def locations(self) -> list[Union[Client, Depot]]:
        """
        Returns all locations (depots and clients) in the current model. The
        clients in the routes of the solution returned by :meth:`~solve` can be
        used to index these locations.
        """
        return self._depots + self._clients

    @property
    def vehicle_types(self) -> list[VehicleType]:
        """
        Returns the vehicle types in the current model. The routes of the
        solution returned by :meth:`~solve` have a property
        :meth:`~pyvrp._pyvrp.Route.vehicle_type()` that can be used to index
        these vehicle types.
        """
        return self._vehicle_types

    @classmethod
    def from_data(cls, data: ProblemData) -> "Model":
        """
        Constructs a model instance from the given data.

        Parameters
        ----------
        data
            Problem data to feed into the model.

        Returns
        -------
        Model
            A model instance representing the given data.
        """
        depots = data.depots()
        clients = data.clients()
        locs = depots + clients
        edges = [
            Edge(
                locs[frm],
                locs[to],
                data.dist(frm, to),
                data.duration(frm, to),
            )
            for frm in range(data.num_locations)
            for to in range(data.num_locations)
        ]

        self = Model()
        self._clients = clients
        self._depots = depots
        self._edges = edges
        self._vehicle_types = data.vehicle_types()

        return self

    def add_client(
        self,
        x: int,
        y: int,
        delivery: int = 0,
        pickup: int = 0,
        service_duration: int = 0,
        tw_early: int = 0,
        tw_late: int = np.iinfo(np.int64).max,
        release_time: int = 0,
        prize: int = 0,
        required: bool = True,
        group: Optional[MutuallyExclusiveGroup] = None,
        name: str = "",
    ) -> Client:
        """
        Adds a client with the given attributes to the model. Returns the
        created :class:`~pyvrp._pyvrp.Client` instance.

        Raises
        ------
        ValueError
            When ``group`` is not ``None``, and the given ``group`` is not
            already added to this model instance.
        """
        if group is None:
            group_idx = None
        elif group in self._groups:
            group_idx = self._groups.index(group)
        else:
            raise ValueError("The given group is not in this model instance.")

        client = Client(
            x,
            y,
            delivery=delivery,
            pickup=pickup,
            service_duration=service_duration,
            tw_early=tw_early,
            tw_late=tw_late,
            release_time=release_time,
            prize=prize,
            required=required,
            group=group_idx,
            name=name,
        )

        self._clients.append(client)
        return client

    def add_depot(
        self,
        x: int,
        y: int,
        tw_early: int = 0,
        tw_late: int = np.iinfo(np.int64).max,
        name: str = "",
    ) -> Depot:
        """
        Adds a depot with the given attributes to the model. Returns the
        created :class:`~pyvrp._pyvrp.Depot` instance.
        """
        depot = Depot(x=x, y=y, tw_early=tw_early, tw_late=tw_late, name=name)
        self._depots.append(depot)
        return depot

    def add_edge(
        self,
        frm: Union[Client, Depot],
        to: Union[Client, Depot],
        distance: int,
        duration: int = 0,
    ) -> Edge:
        """
        Adds an edge :math:`(i, j)` between ``frm`` (:math:`i`) and ``to``
        (:math:`j`). The edge can be given distance and duration attributes.
        Distance is required, but the default duration is zero. Returns the
        created edge.

        Raises
        ------
        ValueError
            When either distance or duration is a negative value, or when self
            loops have nonzero distance or duration values.
        """
        if distance < 0 or duration < 0:
            raise ValueError("Cannot have negative edge distance or duration.")

        if frm == to and (distance != 0 or duration != 0):
            raise ValueError("A self loop must have 0 distance and duration.")

        if max(distance, duration) > MAX_VALUE:
            msg = """
            The given distance or duration value is very large. This may impact
            numerical stability. Consider rescaling your input data.
            """
            warn(msg, ScalingWarning)

        edge = Edge(frm, to, distance, duration)
        self._edges.append(edge)
        return edge

    def add_mutually_exclusive_group(self) -> MutuallyExclusiveGroup:
        """
        Adds a mutually exclusive client group to the model. Exactly one of the
        clients in the group must be visited. Returns the created group.
        """
        group = MutuallyExclusiveGroup(self)
        self._groups.append(group)
        return group

    def add_vehicle_type(
        self,
        num_available: int = 1,
        capacity: int = 0,
        depot: Optional[Depot] = None,
        fixed_cost: int = 0,
        tw_early: int = 0,
        tw_late: int = np.iinfo(np.int64).max,
        max_duration: int = np.iinfo(np.int64).max,
        name: str = "",
    ) -> VehicleType:
        """
        Adds a vehicle type with the given attributes to the model. Returns the
        created vehicle type.

        .. note::

           The vehicle type is assigned to the first depot if ``depot`` is not
           provided.

        Raises
        ------
        ValueError
            When the given ``depot`` is not already added to this model
            instance.
        """
        if depot is None:
            depot_idx = 0
        elif depot in self._depots:
            depot_idx = self._depots.index(depot)
        else:
            raise ValueError("The given depot is not in this model instance.")

        vehicle_type = VehicleType(
            num_available=num_available,
            capacity=capacity,
            depot=depot_idx,
            fixed_cost=fixed_cost,
            tw_early=tw_early,
            tw_late=tw_late,
            max_duration=max_duration,
            name=name,
        )

        self._vehicle_types.append(vehicle_type)
        return vehicle_type

    def data(self) -> ProblemData:
        """
        Creates and returns a :class:`~pyvrp._pyvrp.ProblemData` instance
        from this model's attributes.
        """
        locs = self.locations
        loc2idx = {id(loc): idx for idx, loc in enumerate(locs)}

        # Default value is a sufficiently large value to make sure any edges
        # not set below are never traversed.
        distances = np.full((len(locs), len(locs)), MAX_VALUE, dtype=int)
        durations = np.full((len(locs), len(locs)), MAX_VALUE, dtype=int)
        np.fill_diagonal(distances, 0)
        np.fill_diagonal(durations, 0)

        for edge in self._edges:
            frm = loc2idx[id(edge.frm)]
            to = loc2idx[id(edge.to)]
            distances[frm, to] = edge.distance
            durations[frm, to] = edge.duration

        return ProblemData(
            self._clients,
            self._depots,
            self.vehicle_types,
            distances,
            durations,
        )

    def solve(
        self,
        stop: StoppingCriterion,
        seed: int = 0,
        display: bool = True,
    ) -> Result:
        """
        Solve this model.

        Parameters
        ----------
        stop
            Stopping criterion to use.
        seed
            Seed value to use for the random number stream. Default 0.
        display
            Whether to display information about the solver progress. Default
            ``True``.

        Returns
        -------
        Result
            The solution result object, containing the best found solution.
        """
        data = self.data()
        rng = RandomNumberGenerator(seed=seed)
        ls = LocalSearch(data, rng, compute_neighbours(data))

        for node_op in NODE_OPERATORS:
            ls.add_node_operator(node_op(data))

        for route_op in ROUTE_OPERATORS:
            ls.add_route_operator(route_op(data))

        pm = PenaltyManager()
        pop_params = PopulationParams()
        pop = Population(bpd, pop_params)
        init = [
            Solution.make_random(data, rng)
            for _ in range(pop_params.min_pop_size)
        ]

        # We use SREX when the instance is a proper VRP; else OX for TSP.
        crossover = srex if data.num_vehicles > 1 else ox

        gen_args = (data, pm, rng, pop, ls, crossover, init)
        algo = GeneticAlgorithm(*gen_args)  # type: ignore
        return algo.run(stop, display)<|MERGE_RESOLUTION|>--- conflicted
+++ resolved
@@ -21,20 +21,16 @@
 from pyvrp.crossover import selective_route_exchange as srex
 from pyvrp.diversity import broken_pairs_distance as bpd
 from pyvrp.exceptions import ScalingWarning
-<<<<<<< HEAD
-
-if TYPE_CHECKING:
-    from pyvrp.Result import Result
-    from pyvrp.stop import StoppingCriterion
-=======
 from pyvrp.search import (
     NODE_OPERATORS,
     ROUTE_OPERATORS,
     LocalSearch,
     compute_neighbours,
 )
-from pyvrp.stop import StoppingCriterion
->>>>>>> ef795a83
+
+if TYPE_CHECKING:
+    from pyvrp.Result import Result
+    from pyvrp.stop import StoppingCriterion
 
 
 class Edge:
