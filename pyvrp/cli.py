import argparse
from functools import partial
from pathlib import Path
from typing import Optional

import numpy as np
from tqdm import tqdm
from tqdm.contrib.concurrent import process_map

from pyvrp import Config, Model, ProblemData, Result
from pyvrp.read import ROUND_FUNCS, read
from pyvrp.stop import (
    MaxIterations,
    MaxRuntime,
    MultipleCriteria,
    NoImprovement,
)


def tabulate(headers: list[str], rows: np.ndarray) -> str:
    """
    Creates a simple table from the given header and row data.
    """
    # These lengths are used to space each column properly.
    lens = [len(header) for header in headers]

    for row in rows:
        for idx, cell in enumerate(row):
            lens[idx] = max(lens[idx], len(str(cell)))

    header = [
        "  ".join(f"{hdr:<{ln}s}" for ln, hdr in zip(lens, headers)),
        "  ".join("-" * ln for ln in lens),
    ]

    content = [
        "  ".join(f"{c!s:>{ln}s}" for ln, c in zip(lens, r)) for r in rows
    ]

    return "\n".join(header + content)


def write_solution(where: Path, data: ProblemData, result: Result):
    with open(where, "w") as fh:
        if data.num_vehicle_types == 1:
            fh.write(str(result.best))
            fh.write(f"Cost: {round(result.cost(), 2)}\n")
            return

        # Since there are multiple vehicle types, we need to take some care
        # to assign the routes to the proper vehicle. We print all routes,
        # including empty ones. The route indices correspond to the vehicles.
        type2vehicle = [
            (int(vehicle) - 1 for vehicle in vehicle_type.name.split(","))
            for vehicle_type in data.vehicle_types()
        ]

        routes = [f"Route #{idx + 1}:" for idx in range(data.num_vehicles)]
        for route in result.best.routes():
            visits = map(str, route.visits())
            vehicle = next(type2vehicle[route.vehicle_type()])
            routes[vehicle] += " " + " ".join(visits)

        fh.writelines(route + "\n" for route in routes)
        fh.write(f"Cost: {round(result.cost(), 2)}\n")


def solve(
    data_loc: Path,
    round_func: str,
    seed: int,
    max_runtime: float,
    max_iterations: int,
    no_improvement: int,
    per_client: bool,
    stats_dir: Optional[Path],
    sol_dir: Optional[Path],
    display: bool,
    **kwargs,
) -> tuple[str, str, float, int, float]:
    """
    Solves a single VRPLIB instance.

    Parameters
    ----------
    data_loc
        Filesystem location of the VRPLIB instance.
    round_func
        Rounding function to use for rounding non-integral data. Argument is
        passed to ``read()``.
    seed
        Seed to use for the RNG.
    max_runtime
        Maximum runtime (in seconds) for solving.
    max_iterations
        Maximum number of iterations for solving.
    no_improvement
        Maximum number of iterations without improvement.
    per_client
        Whether to scale stopping criteria values by the number of clients.
    stats_dir
        The directory to write runtime statistics to.
    sol_dir
        The directory to write the best found solutions to.
    display
        Whether to display information about the solver progress.

    Returns
    -------
    tuple[str, str, float, int, float]
        A tuple containing the instance name, whether the solution is feasible,
        the solution cost, the number of iterations, and the runtime.
    """
    if kwargs.get("config_loc"):
        config = Config.from_toml(kwargs["config_loc"])
    else:
        config = Config()

    data = read(data_loc, round_func)

    if per_client:
        max_runtime *= data.num_clients
        max_iterations *= data.num_clients
        no_improvement *= data.num_clients

    stop = MultipleCriteria(
        [
            MaxRuntime(max_runtime),
            MaxIterations(max_iterations),
            NoImprovement(no_improvement),
        ]
    )

<<<<<<< HEAD
    model = Model.from_data(data)
    result = model.solve(stop, config, seed, display)
=======
    result = algo.run(stop, collect_stats=bool(stats_dir))
>>>>>>> e1b5b5e8
    instance_name = data_loc.stem

    if stats_dir:
        stats_dir.mkdir(parents=True, exist_ok=True)  # just in case
        result.stats.to_csv(stats_dir / (instance_name + ".csv"))

    if sol_dir:
        sol_dir.mkdir(parents=True, exist_ok=True)  # just in case
        write_solution(sol_dir / (instance_name + ".sol"), data, result)

    return (
        instance_name,
        "Y" if result.is_feasible() else "N",
        round(result.cost(), 2),
        result.num_iterations,
        round(result.runtime, 3),
    )


def benchmark(instances: list[Path], num_procs: int = 1, **kwargs):
    """
    Solves a list of instances, and prints a table with the results. Any
    additional keyword arguments are passed to ``solve()``.

    Parameters
    ----------
    instances
        Paths to the VRPLIB instances to solve.
    num_procs
        Number of processors to use. Default 1.
    kwargs
        Any additional keyword arguments to pass to the solving function.
    """
    func = partial(solve, **kwargs)
    args = sorted(instances)

    if len(instances) == 1 or num_procs == 1:
        res = [func(arg) for arg in tqdm(args, unit="instance")]
    else:
        res = process_map(func, args, max_workers=num_procs, unit="instance")

    dtypes = [
        ("inst", "U37"),
        ("ok", "U1"),
        ("obj", float),
        ("iters", int),
        ("time", float),
    ]

    data = np.asarray(res, dtype=dtypes)
    headers = ["Instance", "OK", "Obj.", "Iters. (#)", "Time (s)"]

    print("\n", tabulate(headers, data), "\n", sep="")
    print(f"     Avg. objective: {data['obj'].mean():.0f}")
    print(f"    Avg. iterations: {data['iters'].mean():.0f}")
    print(f"      Avg. run-time: {data['time'].mean():.2f}s")
    print(f"       Total not OK: {np.count_nonzero(data['ok'] == 'N')}")


def main():
    description = """
    This program is a command line interface for solving VRPs, specified in
    VRPLIB format. The program can solve one or multiple such VRP instances,
    and outputs useful information in either case.
    """
    parser = argparse.ArgumentParser(prog="pyvrp", description=description)

    msg = "One or more paths to the VRPLIB instance(s) to solve."
    parser.add_argument("instances", nargs="+", type=Path, help=msg)

    msg = """
    Directory to store runtime statistics in, as CSV files (one per instance).
    """
    parser.add_argument("--stats_dir", type=Path, help=msg)

    msg = """
    Directory to store best observed solutions in, in VRPLIB format (one file
    per instance).
    """
    parser.add_argument("--sol_dir", type=Path, help=msg)

    parser.add_argument(
        "--round_func",
        default="none",
        choices=ROUND_FUNCS.keys(),
        help="Round function to apply for non-integral data. Default 'none'.",
    )

    msg = """
    Optional parameter configuration file (in TOML format). These arguments
    replace the defaults if a file is passed; default parameters are used when
    this argument is not given.
    """
    parser.add_argument("--config_loc", type=Path, help=msg)

    msg = "Seed to use for reproducible results."
    parser.add_argument("--seed", required=True, type=int, help=msg)

    msg = "Number of processors to use for solving instances. Default 1."
    parser.add_argument("--num_procs", type=int, default=1, help=msg)

    stop = parser.add_argument_group("Stopping criteria")

    msg = "Maximum runtime for each instance, in seconds."
    stop.add_argument(
        "--max_runtime", type=float, default=float("inf"), help=msg
    )

    msg = "Maximum number of iterations for solving each instance."
    stop.add_argument(
        "--max_iterations", type=int, default=float("inf"), help=msg
    )

    msg = "Maximum number of iterations without improvement."
    stop.add_argument(
        "--no_improvement", type=int, default=float("inf"), help=msg
    )

    msg = "Whether to scale stopping criteria values by the number of clients."
    stop.add_argument("--per_client", action="store_true")

    msg = "Whether to display information about the solver progress."
    parser.add_argument("--display", action="store_true", help=msg)

    benchmark(**vars(parser.parse_args()))


if __name__ == "__main__":
    main()<|MERGE_RESOLUTION|>--- conflicted
+++ resolved
@@ -112,7 +112,7 @@
         the solution cost, the number of iterations, and the runtime.
     """
     if kwargs.get("config_loc"):
-        config = Config.from_toml(kwargs["config_loc"])
+        config = Config.from_file(kwargs["config_loc"])
     else:
         config = Config()
 
@@ -131,12 +131,8 @@
         ]
     )
 
-<<<<<<< HEAD
     model = Model.from_data(data)
-    result = model.solve(stop, config, seed, display)
-=======
-    result = algo.run(stop, collect_stats=bool(stats_dir))
->>>>>>> e1b5b5e8
+    result = model.solve(stop, seed, config, bool(stats_dir), display)
     instance_name = data_loc.stem
 
     if stats_dir:
