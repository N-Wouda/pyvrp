from typing import Optional

import matplotlib.pyplot as plt
import numpy as np
from matplotlib.collections import LineCollection

from pyvrp import ProblemData, Route


def plot_route_schedule(
    data: ProblemData,
<<<<<<< HEAD
    route: List[int],
    route_idx: int = 0,
=======
    route: Route,
>>>>>>> be522fc9
    legend: bool = True,
    title: Optional[str] = None,
    ax: Optional[plt.Axes] = None,
):
    """
    Plots a route schedule. This function plots multiple time statistics
    as a function of distance traveled:

    * Solid: earliest possible trajectory / time, using time warp if the route
      is infeasible.
    * Shaded: slack up to latest possible trajectory / time, only if no time
      warp on the route.
    * Dash-dotted: driving and service time, excluding wait time and time warp.
    * Dotted: pure driving time.
    * Grey shaded background: remaining load in the vehicle.

    Parameters
    ----------
    data
        Data instance for which to plot the route schedule.
    route
        Route (list of clients) whose schedule to plot.
    route_idx, optional
        Route idx of the route to plot. Use to plot the correct capacity with a
        heteregeneous fleet. Defaults to 0 (first route).
    legend, optional
        Whether or not to show the legends. Default True.
    title, optional
        Title to add to the plot.
    ax, optional
        Axes object to draw the plot on. One will be created if not provided.
    """
    if not ax:
        _, ax = plt.subplots()

    route_data = data.route_data(route_idx)
    depot = data.client(0)  # For readability, define variable
    horizon = depot.tw_late - depot.tw_early

    # Initialise tracking variables
    t = 0
    wait_time = 0
    time_warp = 0
    drive_time = 0
    serv_time = 0
    dist = 0
    load = sum([data.client(idx).demand for idx in route])
    slack = horizon

    # Traces and objects used for plotting
    trace_time = []
    trace_drive = []
    trace_drive_serv = []
    trace_load = []
    timewindow_lines = []
    timewarp_lines = []

    def add_traces(dist, t, drive_time, serv_time, load):
        trace_time.append((dist, t))
        trace_drive.append((dist, drive_time))
        trace_drive_serv.append((dist, drive_time + serv_time))
        trace_load.append((dist, load))

    add_traces(dist, t, drive_time, serv_time, load)

    t += depot.service_duration
    serv_time += depot.service_duration

    add_traces(dist, t, drive_time, serv_time, load)

    prev_idx = 0  # depot
    for idx in list(route) + [0]:
        stop = data.client(idx)
        delta_time = data.duration(prev_idx, idx)
        delta_dist = data.dist(prev_idx, idx)
        t += delta_time
        drive_time += delta_time
        dist += delta_dist

        add_traces(dist, t, drive_time, serv_time, load)

        if t < stop.tw_early:
            wait_time += stop.tw_early - t
            t = stop.tw_early

        slack = min(slack, stop.tw_late - t)
        if t > stop.tw_late:
            time_warp += t - stop.tw_late
            timewarp_lines.append(((dist, t), (dist, stop.tw_late)))
            t = stop.tw_late

        load -= stop.demand

        add_traces(dist, t, drive_time, serv_time, load)

        if idx != 0:  # Don't plot service and timewindow for return to depot
            t += stop.service_duration
            serv_time += stop.service_duration

            add_traces(dist, t, drive_time, serv_time, load)

            timewindow_lines.append(
                ((dist, stop.tw_early), (dist, stop.tw_late))
            )

        prev_idx = idx

    # Plot primary traces
    xs, ys = zip(*trace_time)
    ax.plot(xs, ys, label="Time (earliest)")
    if slack > 0:
        ax.fill_between(
            xs, ys, np.array(ys) + slack, alpha=0.3, label="Time (slack)"
        )

    ax.plot(
        *zip(*trace_drive_serv), linestyle="-.", label="Drive + service time"
    )
    ax.plot(*zip(*trace_drive), linestyle=":", label="Drive time")

    # Plot time windows & time warps
    lc_time_windows = LineCollection(
        timewindow_lines,
        colors="grey",
        linewidths=1,
        label="Time window",
    )
    ax.add_collection(lc_time_windows)
    lc_timewarps = LineCollection(
        timewarp_lines,
        colors="red",
        linewidths=2,
        alpha=0.7,
        label="Time warp",
    )
    ax.add_collection(lc_timewarps)
    ax.set_ylim(
        [depot.tw_early, max(depot.tw_late, max(t for d, t in trace_time))]
    )

    # Plot remaining load on second axis
    twin1 = ax.twinx()
    twin1.fill_between(
        *zip(*trace_load), color="black", alpha=0.1, label="Load in vehicle"
    )
    twin1.set_ylim([0, route_data.vehicle_capacity])

    # Set labels, legends and title
    ax.set_xlabel("Distance")
    ax.set_ylabel("Time")
    twin1.set_ylabel(f"Load (capacity = {route_data.vehicle_capacity})")

    if legend:
        twin1.legend(loc="upper right")
        ax.legend(loc="upper left")

    if title:
        ax.set_title(title)<|MERGE_RESOLUTION|>--- conflicted
+++ resolved
@@ -9,12 +9,8 @@
 
 def plot_route_schedule(
     data: ProblemData,
-<<<<<<< HEAD
-    route: List[int],
+    route: Route,
     route_idx: int = 0,
-=======
-    route: Route,
->>>>>>> be522fc9
     legend: bool = True,
     title: Optional[str] = None,
     ax: Optional[plt.Axes] = None,
