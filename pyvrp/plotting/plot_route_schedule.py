--- conflicted
+++ resolved
@@ -156,11 +156,7 @@
     # Set labels, legends and title
     ax.set_xlabel("Distance")
     ax.set_ylabel("Time")
-<<<<<<< HEAD
-    twin1.set_ylabel(f"Load (capacity = {vehicle_type.capacity})")
-=======
-    twin1.set_ylabel(f"Load (capacity = {data.vehicle_capacity:.0f})")
->>>>>>> 3e90a100
+    twin1.set_ylabel(f"Load (capacity = {vehicle_type.capacity:.0f})")
 
     if legend:
         twin1.legend(loc="upper right")
