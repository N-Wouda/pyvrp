import functools
import pathlib
from numbers import Number
from typing import Callable, Dict, List, Union
from warnings import warn

import numpy as np
import vrplib

<<<<<<< HEAD
from ._ProblemData import Client, ProblemData, VehicleType
=======
from pyvrp.constants import MAX_USER_VALUE
from pyvrp.exceptions import ScalingWarning

from ._ProblemData import Client, ProblemData
>>>>>>> e6bc0bb6

_Routes = List[List[int]]
_RoundingFunc = Callable[[np.ndarray], np.ndarray]

_INT_MAX = np.iinfo(np.int32).max


def round_nearest(vals: np.ndarray):
    return np.round(vals).astype(int)


def convert_to_int(vals: np.ndarray):
    return vals.astype(int)


def scale_and_truncate_to_decimals(vals: np.ndarray, decimals: int = 0):
    return (vals * (10**decimals)).astype(int)


def no_rounding(vals):
    return vals


INSTANCE_FORMATS = ["vrplib", "solomon"]
ROUND_FUNCS: Dict[str, _RoundingFunc] = {
    "round": round_nearest,
    "trunc": convert_to_int,
    "trunc1": functools.partial(scale_and_truncate_to_decimals, decimals=1),
    "dimacs": functools.partial(scale_and_truncate_to_decimals, decimals=1),
    "none": no_rounding,
}


def read(
    where: Union[str, pathlib.Path],
    instance_format: str = "vrplib",
    round_func: Union[str, _RoundingFunc] = no_rounding,
) -> ProblemData:
    """
    Reads the VRPLIB file at the given location, and returns a ProblemData
    instance.

    Parameters
    ----------
    where
        File location to read. Assumes the data on the given location is in
        VRPLIB format.
    instance_format, optional
        File format of the instance to read, one of ``'vrplib'`` (default) or
        ``'solomon'``.
    round_func, optional
        Optional rounding function. Will be applied to round data if the data
        is not already integer. This can either be a function or a string:

            * ``'round'`` rounds the values to the nearest integer;
            * ``'trunc'`` truncates the values to be integral;
            * ``'trunc1'`` or ``'dimacs'`` scale and truncate to the nearest
              decimal;
            * ``'none'`` does no rounding. This is the default.

    Returns
    -------
    ProblemData
        Data instance constructed from the read data.
    """
    if (key := str(round_func)) in ROUND_FUNCS:
        round_func = ROUND_FUNCS[key]

    if not callable(round_func):
        raise ValueError(
            f"round_func = {round_func} is not understood. Can be a function,"
            f" or one of {ROUND_FUNCS.keys()}."
        )

    instance = vrplib.read_instance(where, instance_format=instance_format)

    # A priori checks
    if "dimension" in instance:
        dimension: int = instance["dimension"]
    else:
        if "demand" not in instance:
            raise ValueError("File should either contain dimension or demands")
        dimension = len(instance["demand"])

    depots: np.ndarray = instance.get("depot", np.array([0]))
    num_vehicles: int = instance.get("vehicles", dimension - 1)
    capacity: int = instance.get("capacity", _INT_MAX)

    distances: np.ndarray = round_func(instance["edge_weight"])

    if "demand" in instance:
        demands: np.ndarray = instance["demand"]
    else:
        demands = np.zeros(dimension, dtype=int)

    if "node_coord" in instance:
        coords: np.ndarray = round_func(instance["node_coord"])
    else:
        coords = np.zeros((dimension, 2), dtype=int)

    if "service_time" in instance:
        if isinstance(instance["service_time"], Number):
            # Some instances describe a uniform service time as a single value
            # that applies to all clients.
            service_times = np.full(dimension, instance["service_time"], int)
            service_times[0] = 0
        else:
            service_times = round_func(instance["service_time"])
    else:
        service_times = np.zeros(dimension, dtype=int)

    if "time_window" in instance:
        # VRPLIB instances typically do not have a duration data field, so we
        # assume duration == distance if the instance has time windows.
        durations = distances
        time_windows: np.ndarray = round_func(instance["time_window"])
    else:
        # No time window data. So the time window component is not relevant,
        # and we set all time-related fields to zero.
        durations = np.zeros_like(distances)
        service_times = np.zeros(dimension, dtype=int)
        time_windows = np.zeros((dimension, 2), dtype=int)

    prizes = round_func(instance.get("prize", np.zeros(dimension, dtype=int)))

    # Checks
    if len(depots) != 1 or depots[0] != 0:
        raise ValueError(
            "Source file should contain single depot with index 1 "
            + "(depot index should be 0 after subtracting offset 1)"
        )

    if demands[0] != 0:
        raise ValueError("Demand of depot must be 0")

    if time_windows[0, 0] != 0:
        raise ValueError("Depot start of time window must be 0")

    if service_times[0] != 0:
        raise ValueError("Depot service duration must be 0")

    if (time_windows[:, 0] > time_windows[:, 1]).any():
        raise ValueError("Time window cannot start after end")

    clients = [
        Client(
            coords[idx][0],  # x
            coords[idx][1],  # y
            demands[idx],
            service_times[idx],
            time_windows[idx][0],  # TW early
            time_windows[idx][1],  # TW late
            prizes[idx],
            np.isclose(prizes[idx], 0),  # required only when prize is zero
        )
        for idx in range(dimension)
    ]
    vehicle_types = [VehicleType(capacity, num_vehicles)]

    if max(distances.max(), durations.max()) > MAX_USER_VALUE:
        msg = """
        The maximum distance or duration value is very large. This might
        impact numerical stability. Consider rescaling your input data.
        """
        warn(msg, ScalingWarning)

    return ProblemData(
        clients,
        vehicle_types,
        distances,
        durations,
    )


def read_solution(where: Union[str, pathlib.Path]) -> _Routes:
    """
    Reads a solution in VRPLIB format from file at the given location, and
    returns the routes contained in it.

    Parameters
    ----------
    where
        File location to read. Assumes the solution in the file on the given
        location is in VRPLIB solution format.

    Returns
    -------
    list
        List of routes, where each route is a list of client numbers.
    """
    sol = vrplib.read_solution(str(where))
    return sol["routes"]  # type: ignore<|MERGE_RESOLUTION|>--- conflicted
+++ resolved
@@ -7,14 +7,10 @@
 import numpy as np
 import vrplib
 
-<<<<<<< HEAD
-from ._ProblemData import Client, ProblemData, VehicleType
-=======
 from pyvrp.constants import MAX_USER_VALUE
 from pyvrp.exceptions import ScalingWarning
 
-from ._ProblemData import Client, ProblemData
->>>>>>> e6bc0bb6
+from ._ProblemData import Client, ProblemData, VehicleType
 
 _Routes = List[List[int]]
 _RoundingFunc = Callable[[np.ndarray], np.ndarray]
