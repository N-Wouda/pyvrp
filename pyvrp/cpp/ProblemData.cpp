#include "ProblemData.h"

#include <cassert>
#include <cstring>
#include <numeric>
#include <stdexcept>

using pyvrp::Distance;
using pyvrp::Duration;
using pyvrp::Matrix;
using pyvrp::ProblemData;

namespace
{
// Small local helper for what is essentially strdup() from the C23 standard,
// which my compiler does not (yet) have. See here for the actual recipe:
// https://stackoverflow.com/a/252802/4316405 (modified to use new instead of
// malloc).
static char *duplicate(char const *src)
{
    char *dst = new char[std::strlen(src) + 1];  // space for src + null
    std::strcpy(dst, src);
    return dst;
}
}  // namespace

ProblemData::Client::Client(Coordinate x,
                            Coordinate y,
                            Load delivery,
                            Load pickup,
                            Duration serviceDuration,
                            Duration twEarly,
                            Duration twLate,
                            Duration releaseTime,
                            Cost prize,
                            bool required,
                            std::optional<size_t> group,
                            char const *name)
    : x(x),
      y(y),
      delivery(delivery),
      pickup(pickup),
      serviceDuration(serviceDuration),
      twEarly(twEarly),
      twLate(twLate),
      releaseTime(releaseTime),
      prize(prize),
      required(required),
      group(group),
      name(duplicate(name))
{
    if (delivery < 0)
        throw std::invalid_argument("delivery amount must be >= 0.");

    if (pickup < 0)
        throw std::invalid_argument("pickup amount must be >= 0.");

    if (serviceDuration < 0)
        throw std::invalid_argument("service_duration must be >= 0.");

    if (twEarly > twLate)
        throw std::invalid_argument("tw_early must be <= tw_late.");

    if (twEarly < 0)
        throw std::invalid_argument("tw_early must be >= 0.");

    if (releaseTime > twLate)
        throw std::invalid_argument("release_time must be <= tw_late");

    if (releaseTime < 0)
        throw std::invalid_argument("release_time must be >= 0.");

    if (prize < 0)
        throw std::invalid_argument("prize must be >= 0.");
}

ProblemData::Client::Client(Client const &client)
    : x(client.x),
      y(client.y),
      delivery(client.delivery),
      pickup(client.pickup),
      serviceDuration(client.serviceDuration),
      twEarly(client.twEarly),
      twLate(client.twLate),
      releaseTime(client.releaseTime),
      prize(client.prize),
      required(client.required),
      group(client.group),
      name(duplicate(client.name))
{
}

ProblemData::Client::Client(Client &&client)
    : x(client.x),
      y(client.y),
      delivery(client.delivery),
      pickup(client.pickup),
      serviceDuration(client.serviceDuration),
      twEarly(client.twEarly),
      twLate(client.twLate),
      releaseTime(client.releaseTime),
      prize(client.prize),
      required(client.required),
      group(client.group),
      name(client.name)  // we can steal
{
    client.name = nullptr;  // stolen
}

ProblemData::Client::~Client() { delete[] name; }

ProblemData::ClientGroup::ClientGroup(std::vector<size_t> clients,
                                      bool required)
    : required(required)
{
    for (auto const client : clients)
        addClient(client);
}

bool ProblemData::ClientGroup::empty() const { return clients_.empty(); }

size_t ProblemData::ClientGroup::size() const { return clients_.size(); }

std::vector<size_t>::const_iterator ProblemData::ClientGroup::begin() const
{
    return clients_.begin();
}

std::vector<size_t>::const_iterator ProblemData::ClientGroup::end() const
{
    return clients_.end();
}

std::vector<size_t> const &ProblemData::ClientGroup::clients() const
{
    return clients_;
}

void ProblemData::ClientGroup::addClient(size_t client)
{
    if (std::find(clients_.begin(), clients_.end(), client) != clients_.end())
        throw std::invalid_argument("Client already in group.");

    clients_.push_back(client);
}

void ProblemData::ClientGroup::clear() { clients_.clear(); }

ProblemData::Depot::Depot(Coordinate x,
                          Coordinate y,
                          Duration twEarly,
                          Duration twLate,
                          char const *name)
    : x(x), y(y), twEarly(twEarly), twLate(twLate), name(duplicate(name))
{
    if (twEarly > twLate)
        throw std::invalid_argument("tw_early must be <= tw_late.");

    if (twEarly < 0)
        throw std::invalid_argument("tw_early must be >= 0.");
}

ProblemData::Depot::Depot(Depot const &depot)
    : x(depot.x),
      y(depot.y),
      twEarly(depot.twEarly),
      twLate(depot.twLate),
      name(duplicate(depot.name))
{
}

ProblemData::Depot::Depot(Depot &&depot)
    : x(depot.x),
      y(depot.y),
      twEarly(depot.twEarly),
      twLate(depot.twLate),
      name(depot.name)  // we can steal
{
    depot.name = nullptr;  // stolen
}

ProblemData::Depot::~Depot() { delete[] name; }

ProblemData::ClientGroup::ClientGroup(std::vector<size_t> clients,
                                      bool required)
    : clients(std::move(clients)), required(required)
{
}

bool ProblemData::ClientGroup::empty() const { return clients.empty(); }

size_t ProblemData::ClientGroup::size() const { return clients.size(); }

std::vector<size_t>::const_iterator ProblemData::ClientGroup::begin() const
{
    return clients.begin();
}

std::vector<size_t>::const_iterator ProblemData::ClientGroup::end() const
{
    return clients.end();
}

ProblemData::VehicleType::VehicleType(size_t numAvailable,
                                      Load capacity,
                                      size_t depot,
                                      Cost fixedCost,
                                      Duration twEarly,
                                      Duration twLate,
                                      Duration maxDuration,
                                      Distance maxDistance,
                                      char const *name)
    : numAvailable(numAvailable),
      depot(depot),
      capacity(capacity),
      fixedCost(fixedCost),
      twEarly(twEarly),
      twLate(twLate),
      maxDuration(maxDuration),
      maxDistance(maxDistance),
      name(duplicate(name))
{
    if (numAvailable == 0)
        throw std::invalid_argument("num_available must be > 0.");

    if (capacity < 0)
        throw std::invalid_argument("capacity must be >= 0.");

    if (fixedCost < 0)
        throw std::invalid_argument("fixed_cost must be >= 0.");

    if (twEarly > twLate)
        throw std::invalid_argument("tw_early must be <= tw_late.");

    if (twEarly < 0)
        throw std::invalid_argument("tw_early must be >= 0.");

    if (maxDuration < 0)
        throw std::invalid_argument("max_duration must be >= 0.");

    if (maxDistance < 0)
        throw std::invalid_argument("max_distance must be >= 0.");
}

ProblemData::VehicleType::VehicleType(VehicleType const &vehicleType)
    : numAvailable(vehicleType.numAvailable),
      depot(vehicleType.depot),
      capacity(vehicleType.capacity),
      fixedCost(vehicleType.fixedCost),
      twEarly(vehicleType.twEarly),
      twLate(vehicleType.twLate),
      maxDuration(vehicleType.maxDuration),
      maxDistance(vehicleType.maxDistance),
      name(duplicate(vehicleType.name))
{
}

ProblemData::VehicleType::VehicleType(VehicleType &&vehicleType)
    : numAvailable(vehicleType.numAvailable),
      depot(vehicleType.depot),
      capacity(vehicleType.capacity),
      fixedCost(vehicleType.fixedCost),
      twEarly(vehicleType.twEarly),
      twLate(vehicleType.twLate),
      maxDuration(vehicleType.maxDuration),
      maxDistance(vehicleType.maxDistance),
      name(vehicleType.name)  // we can steal
{
    vehicleType.name = nullptr;  // stolen
}

ProblemData::VehicleType::~VehicleType() { delete[] name; }

std::vector<ProblemData::Client> const &ProblemData::clients() const
{
    return clients_;
}

std::vector<ProblemData::Depot> const &ProblemData::depots() const
{
    return depots_;
}

std::vector<ProblemData::ClientGroup> const &ProblemData::groups() const
<<<<<<< HEAD
{
    return groups_;
}

ProblemData::ClientGroup const &ProblemData::group(size_t group) const
{
    assert(group < groups_.size());
    return groups_[group];
}

ProblemData::VehicleType const &
ProblemData::vehicleType(size_t vehicleType) const
{
    assert(vehicleType < vehicleTypes_.size());
    return vehicleTypes_[vehicleType];
=======
{
    return groups_;
>>>>>>> 0aef08db
}

std::vector<ProblemData::VehicleType> const &ProblemData::vehicleTypes() const
{
    return vehicleTypes_;
}

ProblemData::ClientGroup const &ProblemData::group(size_t group) const
{
    assert(group < groups_.size());
    return groups_[group];
}

ProblemData::VehicleType const &
ProblemData::vehicleType(size_t vehicleType) const
{
    assert(vehicleType < vehicleTypes_.size());
    return vehicleTypes_[vehicleType];
}

Distance ProblemData::dist(size_t first, size_t second) const
{
    return dist_(first, second);
}

Duration ProblemData::duration(size_t first, size_t second) const
{
    return dur_(first, second);
}

std::pair<double, double> const &ProblemData::centroid() const
{
    return centroid_;
}

size_t ProblemData::numClients() const { return clients_.size(); }

size_t ProblemData::numDepots() const { return depots_.size(); }

size_t ProblemData::numGroups() const { return groups_.size(); }

size_t ProblemData::numLocations() const { return numDepots() + numClients(); }

size_t ProblemData::numVehicleTypes() const { return vehicleTypes_.size(); }

size_t ProblemData::numVehicles() const { return numVehicles_; }

void ProblemData::validate() const
{
    // Client checks.
    for (size_t idx = numDepots(); idx != numLocations(); ++idx)
    {
        ProblemData::Client const &client = location(idx);
        if (!client.group)
            continue;

        if (client.group.value() >= numGroups())
            throw std::out_of_range("Client references invalid group.");

        auto const &group = groups_[client.group.value()];
        if (std::find(group.begin(), group.end(), idx) == group.end())
        {
            auto const *msg = "Client not in the group it references.";
            throw std::invalid_argument(msg);
        }

        if (client.required && group.mutuallyExclusive)
        {
            auto const *msg = "Required client in mutually exclusive group.";
            throw std::invalid_argument(msg);
        }
    }

    // Depot checks.
    if (depots_.empty())
        throw std::invalid_argument("Expected at least one depot.");

    // Group checks.
    for (size_t idx = 0; idx != numGroups(); ++idx)
    {
        auto const &group = groups_[idx];

        if (group.empty())
            throw std::invalid_argument("Empty client group not understood.");

        for (auto const client : group)
        {
            if (client < numDepots() || client >= numLocations())
                throw std::out_of_range("Group references invalid client.");

            ProblemData::Client const &clientData = location(client);
            if (!clientData.group || clientData.group.value() != idx)
            {
                auto const *msg = "Group references client not in group.";
                throw std::invalid_argument(msg);
            }
        }
    }

    // Vehicle type checks.
    for (auto const &vehicleType : vehicleTypes_)
        if (vehicleType.depot >= numDepots())
            throw std::out_of_range("Vehicle type has invalid depot.");

    // Matrix checks.
    if (dist_.numRows() != numLocations() || dist_.numCols() != numLocations())
        throw std::invalid_argument("Distance matrix shape does not match the "
                                    "problem size.");

    if (dur_.numRows() != numLocations() || dur_.numCols() != numLocations())
        throw std::invalid_argument("Duration matrix shape does not match the "
                                    "problem size.");

    for (size_t idx = 0; idx != numLocations(); ++idx)
    {
        if (dist_(idx, idx) != 0)
            throw std::invalid_argument("Distance matrix diagonal must be 0.");

        if (dur_(idx, idx) != 0)
            throw std::invalid_argument("Duration matrix diagonal must be 0.");
    }
}

ProblemData
ProblemData::replace(std::optional<std::vector<Client>> &clients,
                     std::optional<std::vector<Depot>> &depots,
                     std::optional<std::vector<VehicleType>> &vehicleTypes,
                     std::optional<Matrix<Distance>> &distMat,
                     std::optional<Matrix<Duration>> &durMat,
                     std::optional<std::vector<ClientGroup>> &groups)
{
    return ProblemData(clients.value_or(clients_),
                       depots.value_or(depots_),
                       vehicleTypes.value_or(vehicleTypes_),
                       distMat.value_or(dist_),
                       durMat.value_or(dur_),
                       groups.value_or(groups_));
}

ProblemData::ProblemData(std::vector<Client> clients,
                         std::vector<Depot> depots,
                         std::vector<VehicleType> vehicleTypes,
                         Matrix<Distance> distMat,
                         Matrix<Duration> durMat,
                         std::vector<ClientGroup> groups)
    : centroid_({0, 0}),
      dist_(std::move(distMat)),
      dur_(std::move(durMat)),
<<<<<<< HEAD
      clients_(clients),
      depots_(depots),
      vehicleTypes_(vehicleTypes),
      groups_(groups),
      numVehicles_(std::accumulate(vehicleTypes.begin(),
                                   vehicleTypes.end(),
=======
      clients_(std::move(clients)),
      depots_(std::move(depots)),
      vehicleTypes_(std::move(vehicleTypes)),
      groups_(std::move(groups)),
      numVehicles_(std::accumulate(vehicleTypes_.begin(),
                                   vehicleTypes_.end(),
>>>>>>> 0aef08db
                                   0,
                                   [](auto sum, VehicleType const &type) {
                                       return sum + type.numAvailable;
                                   }))
{
    for (auto const &client : clients_)
    {
        centroid_.first += static_cast<double>(client.x) / numClients();
        centroid_.second += static_cast<double>(client.y) / numClients();
    }

    validate();
}<|MERGE_RESOLUTION|>--- conflicted
+++ resolved
@@ -181,26 +181,6 @@
 
 ProblemData::Depot::~Depot() { delete[] name; }
 
-ProblemData::ClientGroup::ClientGroup(std::vector<size_t> clients,
-                                      bool required)
-    : clients(std::move(clients)), required(required)
-{
-}
-
-bool ProblemData::ClientGroup::empty() const { return clients.empty(); }
-
-size_t ProblemData::ClientGroup::size() const { return clients.size(); }
-
-std::vector<size_t>::const_iterator ProblemData::ClientGroup::begin() const
-{
-    return clients.begin();
-}
-
-std::vector<size_t>::const_iterator ProblemData::ClientGroup::end() const
-{
-    return clients.end();
-}
-
 ProblemData::VehicleType::VehicleType(size_t numAvailable,
                                       Load capacity,
                                       size_t depot,
@@ -282,26 +262,8 @@
 }
 
 std::vector<ProblemData::ClientGroup> const &ProblemData::groups() const
-<<<<<<< HEAD
 {
     return groups_;
-}
-
-ProblemData::ClientGroup const &ProblemData::group(size_t group) const
-{
-    assert(group < groups_.size());
-    return groups_[group];
-}
-
-ProblemData::VehicleType const &
-ProblemData::vehicleType(size_t vehicleType) const
-{
-    assert(vehicleType < vehicleTypes_.size());
-    return vehicleTypes_[vehicleType];
-=======
-{
-    return groups_;
->>>>>>> 0aef08db
 }
 
 std::vector<ProblemData::VehicleType> const &ProblemData::vehicleTypes() const
@@ -450,21 +412,12 @@
     : centroid_({0, 0}),
       dist_(std::move(distMat)),
       dur_(std::move(durMat)),
-<<<<<<< HEAD
-      clients_(clients),
-      depots_(depots),
-      vehicleTypes_(vehicleTypes),
-      groups_(groups),
-      numVehicles_(std::accumulate(vehicleTypes.begin(),
-                                   vehicleTypes.end(),
-=======
       clients_(std::move(clients)),
       depots_(std::move(depots)),
       vehicleTypes_(std::move(vehicleTypes)),
       groups_(std::move(groups)),
       numVehicles_(std::accumulate(vehicleTypes_.begin(),
                                    vehicleTypes_.end(),
->>>>>>> 0aef08db
                                    0,
                                    [](auto sum, VehicleType const &type) {
                                        return sum + type.numAvailable;
