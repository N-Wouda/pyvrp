--- conflicted
+++ resolved
@@ -176,12 +176,8 @@
                                       Cost unitDistanceCost,
                                       Cost unitDurationCost,
                                       size_t profile,
-<<<<<<< HEAD
                                       std::optional<size_t> reloadDepot,
-                                      char const *name)
-=======
                                       std::string name)
->>>>>>> 5c488997
     : numAvailable(numAvailable),
       startDepot(startDepot),
       endDepot(endDepot),
@@ -194,12 +190,8 @@
       unitDistanceCost(unitDistanceCost),
       unitDurationCost(unitDurationCost),
       profile(profile),
-<<<<<<< HEAD
       reloadDepot(reloadDepot),
-      name(duplicate(name))
-=======
       name(duplicate(name.data()))
->>>>>>> 5c488997
 {
     if (numAvailable == 0)
         throw std::invalid_argument("num_available must be > 0.");
@@ -268,20 +260,21 @@
 
 ProblemData::VehicleType::~VehicleType() { delete[] name; }
 
-ProblemData::VehicleType
-ProblemData::VehicleType::replace(std::optional<size_t> numAvailable,
-                                  std::optional<Load> capacity,
-                                  std::optional<size_t> startDepot,
-                                  std::optional<size_t> endDepot,
-                                  std::optional<Cost> fixedCost,
-                                  std::optional<Duration> twEarly,
-                                  std::optional<Duration> twLate,
-                                  std::optional<Duration> maxDuration,
-                                  std::optional<Distance> maxDistance,
-                                  std::optional<Cost> unitDistanceCost,
-                                  std::optional<Cost> unitDurationCost,
-                                  std::optional<size_t> profile,
-                                  std::optional<std::string> name) const
+ProblemData::VehicleType ProblemData::VehicleType::replace(
+    std::optional<size_t> numAvailable,
+    std::optional<Load> capacity,
+    std::optional<size_t> startDepot,
+    std::optional<size_t> endDepot,
+    std::optional<Cost> fixedCost,
+    std::optional<Duration> twEarly,
+    std::optional<Duration> twLate,
+    std::optional<Duration> maxDuration,
+    std::optional<Distance> maxDistance,
+    std::optional<Cost> unitDistanceCost,
+    std::optional<Cost> unitDurationCost,
+    std::optional<size_t> profile,
+    std::optional<std::optional<size_t>> reloadDepot,
+    std::optional<std::string> name) const
 {
     return {numAvailable.value_or(this->numAvailable),
             capacity.value_or(this->capacity),
@@ -295,6 +288,7 @@
             unitDistanceCost.value_or(this->unitDistanceCost),
             unitDurationCost.value_or(this->unitDurationCost),
             profile.value_or(this->profile),
+            reloadDepot.value_or(this->reloadDepot),
             name.value_or(this->name)};
 }
 
