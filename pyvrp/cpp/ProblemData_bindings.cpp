#include "ProblemData.h"

#include <pybind11/pybind11.h>
#include <pybind11/stl.h>

namespace py = pybind11;

PYBIND11_MODULE(_ProblemData, m)
{
    py::class_<ProblemData::Client>(m, "Client")
        .def(py::init<int, int, int, int, int, int, int, bool>(),
             py::arg("x"),
             py::arg("y"),
             py::arg("demand") = 0,
             py::arg("service_duration") = 0,
             py::arg("tw_early") = 0,
             py::arg("tw_late") = 0,
             py::arg("prize") = 0,
             py::arg("required") = true)
        .def_readonly("x", &ProblemData::Client::x)
        .def_readonly("y", &ProblemData::Client::y)
        .def_readonly("service_duration", &ProblemData::Client::serviceDuration)
        .def_readonly("demand", &ProblemData::Client::demand)
        .def_readonly("tw_early", &ProblemData::Client::twEarly)
        .def_readonly("tw_late", &ProblemData::Client::twLate)
        .def_readonly("prize", &ProblemData::Client::prize)
        .def_readonly("required", &ProblemData::Client::required);

    py::class_<ProblemData::RouteData>(m, "RouteData")
        .def(py::init<size_t>(), py::arg("capacity"))
        .def_readonly("capacity", &ProblemData::RouteData::capacity);

    py::class_<ProblemData>(m, "ProblemData")
        .def(py::init<std::vector<ProblemData::Client> const &,
                      std::vector<size_t> const &,
                      std::vector<std::vector<int>> const &,
                      std::vector<std::vector<int>> const &>(),
<<<<<<< HEAD
             py::arg("coords"),
             py::arg("demands"),
             py::arg("capacities"),
             py::arg("time_windows"),
             py::arg("service_durations"),
=======
             py::arg("clients"),
             py::arg("vehicle_capacities"),
             py::arg("distance_matrix"),
>>>>>>> 1c8a0c56
             py::arg("duration_matrix"))
        .def_property_readonly("num_clients", &ProblemData::numClients)
        .def_property_readonly("max_num_routes", &ProblemData::maxNumRoutes)
        .def("client",
             &ProblemData::client,
             py::arg("client"),
             py::return_value_policy::reference)
        .def("depot", &ProblemData::depot, py::return_value_policy::reference)
        .def("route_data",
             &ProblemData::routeData,
             py::arg("route"),
             py::return_value_policy::reference)
        .def("route_type", &ProblemData::routeType, py::arg("route"))
        .def("dist", &ProblemData::dist, py::arg("first"), py::arg("second"))
        .def("duration",
             &ProblemData::duration,
             py::arg("first"),
             py::arg("second"))
        .def("distance_matrix",
             &ProblemData::distanceMatrix,
             py::return_value_policy::reference)
        .def("duration_matrix",
             &ProblemData::durationMatrix,
             py::return_value_policy::reference);
}<|MERGE_RESOLUTION|>--- conflicted
+++ resolved
@@ -35,17 +35,9 @@
                       std::vector<size_t> const &,
                       std::vector<std::vector<int>> const &,
                       std::vector<std::vector<int>> const &>(),
-<<<<<<< HEAD
-             py::arg("coords"),
-             py::arg("demands"),
+             py::arg("clients"),
              py::arg("capacities"),
-             py::arg("time_windows"),
-             py::arg("service_durations"),
-=======
-             py::arg("clients"),
-             py::arg("vehicle_capacities"),
              py::arg("distance_matrix"),
->>>>>>> 1c8a0c56
              py::arg("duration_matrix"))
         .def_property_readonly("num_clients", &ProblemData::numClients)
         .def_property_readonly("max_num_routes", &ProblemData::maxNumRoutes)
