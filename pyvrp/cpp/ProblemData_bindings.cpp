--- conflicted
+++ resolved
@@ -16,32 +16,21 @@
         .def_readonly("tw_late", &ProblemData::Client::twLate);
 
     py::class_<ProblemData>(m, "ProblemData")
-        .def(py::init<std::vector<std::pair<TDist, TDist>> const &,
+        .def(py::init<std::vector<std::pair<int, int>> const &,
                       std::vector<int> const &,
-                      int,
-                      int,
-<<<<<<< HEAD
+                      size_t,
+                      size_t,
                       std::vector<std::pair<TTime, TTime>> const &,
                       std::vector<TTime> const &,
                       std::vector<std::vector<TDist>> const &,
                       std::vector<TTime> const &>(),
-=======
-                      std::vector<std::pair<int, int>> const &,
-                      std::vector<int> const &,
-                      std::vector<std::vector<int>> const &>(),
->>>>>>> 51f4c2b5
              py::arg("coords"),
              py::arg("demands"),
              py::arg("nb_vehicles"),
              py::arg("vehicle_cap"),
              py::arg("time_windows"),
              py::arg("service_durations"),
-<<<<<<< HEAD
-             py::arg("distance_matrix"),
-             py::arg("release_times"))
-=======
              py::arg("duration_matrix"))
->>>>>>> 51f4c2b5
         .def_property_readonly("num_clients", &ProblemData::numClients)
         .def_property_readonly("num_vehicles", &ProblemData::numVehicles)
         .def_property_readonly("vehicle_capacity",
@@ -49,19 +38,14 @@
         .def("client",
              &ProblemData::client,
              py::arg("client"),
-             py::return_value_policy::reference)
+             py::return_value_policy::reference_internal)
         .def("depot", &ProblemData::depot, py::return_value_policy::reference)
         .def("dist", &ProblemData::dist, py::arg("first"), py::arg("second"))
         .def("duration", &ProblemData::duration, py::arg("first"), py::arg("second"))
         .def("distance_matrix",
              &ProblemData::distanceMatrix,
-<<<<<<< HEAD
-             py::return_value_policy::reference)
+             py::return_value_policy::reference_internal)
         .def("duration_matrix",
              &ProblemData::durationMatrix,
-             py::return_value_policy::reference)
-        .def_static("from_file", &ProblemData::fromFile, py::arg("where"));
-=======
-             py::return_value_policy::reference);
->>>>>>> 51f4c2b5
+             py::return_value_policy::reference_internal);
 }