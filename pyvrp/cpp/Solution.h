--- conflicted
+++ resolved
@@ -237,13 +237,8 @@
      */
     Solution(ProblemData const &data, RandomNumberGenerator &rng);
 
-<<<<<<< HEAD
-    // This constructs using routes given as lists of client indices. Assumes
-    // all routes use vehicles having vehicle type 0.
-=======
     // This constructs from the given lists of client indices. Assumes all
     // routes are intended to use vehicles of the first vehicle type.
->>>>>>> 58d0b52e
     Solution(ProblemData const &data,
              std::vector<std::vector<Client>> const &routes);
 
