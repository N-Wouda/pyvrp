--- conflicted
+++ resolved
@@ -28,7 +28,15 @@
         .def("is_feasible", &Individual::isFeasible)
         .def("has_excess_capacity", &Individual::hasExcessCapacity)
         .def("has_time_warp", &Individual::hasTimeWarp)
-<<<<<<< HEAD
+        .def(
+            "__copy__",
+            [](Individual const &individual) { return Individual(individual); })
+        .def(
+            "__deepcopy__",
+            [](Individual const &individual, py::dict) {
+                return Individual(individual);
+            },
+            py::arg("memo"))
         .def("__hash__",
              [](Individual const &individual)
              { return std::hash<Individual>()(individual); })
@@ -40,21 +48,4 @@
                  stream << individual;
                  return stream.str();
              });
-=======
-        .def("__eq__", &Individual::operator==)
-        .def(
-            "__copy__",
-            [](Individual const &individual) { return Individual(individual); })
-        .def(
-            "__deepcopy__",
-            [](Individual const &individual, py::dict) {
-                return Individual(individual);
-            },
-            py::arg("memo"))
-        .def("__str__", [](Individual const &individual) {
-            std::stringstream stream;
-            stream << individual;
-            return stream.str();
-        });
->>>>>>> 3a44056a
 }