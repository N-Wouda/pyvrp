#include "bindings.h"
#include "CostEvaluator.h"
#include "DistanceSegment.h"
#include "DurationSegment.h"
#include "DynamicBitset.h"
#include "LoadSegment.h"
#include "Matrix.h"
#include "ProblemData.h"
#include "RandomNumberGenerator.h"
#include "Solution.h"
#include "SubPopulation.h"
#include "pyvrp_docs.h"

#include <pybind11/functional.h>
#include <pybind11/numpy.h>
#include <pybind11/operators.h>
#include <pybind11/pybind11.h>
#include <pybind11/stl.h>

#include <sstream>
#include <variant>

namespace py = pybind11;

using pyvrp::CostEvaluator;
using pyvrp::DistanceSegment;
using pyvrp::DurationSegment;
using pyvrp::DynamicBitset;
using pyvrp::LoadSegment;
using pyvrp::Matrix;
using pyvrp::PopulationParams;
using pyvrp::ProblemData;
using pyvrp::RandomNumberGenerator;
using pyvrp::Solution;
using pyvrp::SubPopulation;

PYBIND11_MODULE(_pyvrp, m)
{
    py::class_<DynamicBitset>(m, "DynamicBitset", DOC(pyvrp, DynamicBitset))
        .def(py::init<size_t>(), py::arg("num_bits"))
        .def(py::self == py::self, py::arg("other"))  // this is __eq__
        .def("all", &DynamicBitset::all)
        .def("any", &DynamicBitset::any)
        .def("none", &DynamicBitset::none)
        .def("count", &DynamicBitset::count)
        .def("__len__", &DynamicBitset::size)
        .def("reset", &DynamicBitset::reset)
        .def(
            "__getitem__",
            [](DynamicBitset const &bitset, size_t idx) { return bitset[idx]; },
            py::arg("idx"))
        .def(
            "__setitem__",
            [](DynamicBitset &bitset, size_t idx, bool value) {
                bitset[idx] = value;
            },
            py::arg("idx"),
            py::arg("value"))
        .def("__or__", &DynamicBitset::operator|, py::arg("other"))
        .def("__and__", &DynamicBitset::operator&, py::arg("other"))
        .def("__xor__", &DynamicBitset::operator^, py::arg("other"))
        .def("__invert__", &DynamicBitset::operator~);

    py::class_<ProblemData::Client>(
        m, "Client", DOC(pyvrp, ProblemData, Client))
        .def(py::init<pyvrp::Coordinate,
                      pyvrp::Coordinate,
                      pyvrp::Load,
                      pyvrp::Load,
                      pyvrp::Duration,
                      pyvrp::Duration,
                      pyvrp::Duration,
                      pyvrp::Duration,
                      pyvrp::Cost,
                      bool,
                      std::optional<size_t>,
                      char const *>(),
             py::arg("x"),
             py::arg("y"),
             py::arg("delivery") = 0,
             py::arg("pickup") = 0,
             py::arg("service_duration") = 0,
             py::arg("tw_early") = 0,
             py::arg("tw_late") = std::numeric_limits<pyvrp::Duration>::max(),
             py::arg("release_time") = 0,
             py::arg("prize") = 0,
             py::arg("required") = true,
<<<<<<< HEAD
             py::arg("group") = py::none(),
=======
             py::kw_only(),
>>>>>>> 81d5b8e2
             py::arg("name") = "")
        .def_readonly("x", &ProblemData::Client::x)
        .def_readonly("y", &ProblemData::Client::y)
        .def_readonly("delivery", &ProblemData::Client::delivery)
        .def_readonly("pickup", &ProblemData::Client::pickup)
        .def_readonly("service_duration", &ProblemData::Client::serviceDuration)
        .def_readonly("tw_early", &ProblemData::Client::twEarly)
        .def_readonly("tw_late", &ProblemData::Client::twLate)
        .def_readonly("release_time", &ProblemData::Client::releaseTime)
        .def_readonly("prize", &ProblemData::Client::prize)
        .def_readonly("required", &ProblemData::Client::required)
        .def_readonly("group", &ProblemData::Client::group)
        .def_readonly("name",
                      &ProblemData::Client::name,
                      py::return_value_policy::reference_internal)
        .def(
            "__str__",
            [](ProblemData::Client const &client) { return client.name; },
            py::return_value_policy::reference_internal);

    py::class_<ProblemData::Depot>(m, "Depot", DOC(pyvrp, ProblemData, Depot))
        .def(py::init<pyvrp::Coordinate,
                      pyvrp::Coordinate,
                      pyvrp::Duration,
                      pyvrp::Duration,
                      char const *>(),
             py::arg("x"),
             py::arg("y"),
             py::arg("tw_early") = 0,
             py::arg("tw_late") = std::numeric_limits<pyvrp::Duration>::max(),
             py::kw_only(),
             py::arg("name") = "")
        .def_readonly("x", &ProblemData::Depot::x)
        .def_readonly("y", &ProblemData::Depot::y)
        .def_readonly("tw_early", &ProblemData::Depot::twEarly)
        .def_readonly("tw_late", &ProblemData::Depot::twLate)
        .def_readonly("name",
                      &ProblemData::Depot::name,
                      py::return_value_policy::reference_internal)
        .def(
            "__str__",
            [](ProblemData::Depot const &depot) { return depot.name; },
            py::return_value_policy::reference_internal);

    py::class_<ProblemData::ClientGroup>(
        m, "ClientGroup", DOC(pyvrp, ProblemData, ClientGroup))
        .def(py::init<std::vector<size_t>, bool>(),
             py::arg("clients"),
             py::arg("required") = true)
        .def_readonly("clients", &ProblemData::ClientGroup::clients)
        .def_readonly("required", &ProblemData::ClientGroup::required)
        .def_readonly("mutually_exclusive",
                      &ProblemData::ClientGroup::mutuallyExclusive)
        .def("__len__", &ProblemData::ClientGroup::size)
        .def(
            "__iter__",
            [](ProblemData::ClientGroup const &group) {
                return py::make_iterator(group.begin(), group.end());
            },
            py::return_value_policy::reference_internal);

    py::class_<ProblemData::VehicleType>(
        m, "VehicleType", DOC(pyvrp, ProblemData, VehicleType))
        .def(py::init<size_t,
                      pyvrp::Load,
                      size_t,
                      pyvrp::Cost,
                      pyvrp::Duration,
                      pyvrp::Duration,
                      pyvrp::Duration,
                      pyvrp::Distance,
                      char const *>(),
             py::arg("num_available") = 1,
             py::arg("capacity") = 0,
             py::arg("depot") = 0,
             py::arg("fixed_cost") = 0,
             py::arg("tw_early") = 0,
             py::arg("tw_late") = std::numeric_limits<pyvrp::Duration>::max(),
             py::arg("max_duration")
             = std::numeric_limits<pyvrp::Duration>::max(),
             py::arg("max_distance")
             = std::numeric_limits<pyvrp::Distance>::max(),
             py::kw_only(),
             py::arg("name") = "")
        .def_readonly("num_available", &ProblemData::VehicleType::numAvailable)
        .def_readonly("depot", &ProblemData::VehicleType::depot)
        .def_readonly("capacity", &ProblemData::VehicleType::capacity)
        .def_readonly("fixed_cost", &ProblemData::VehicleType::fixedCost)
        .def_readonly("tw_early", &ProblemData::VehicleType::twEarly)
        .def_readonly("tw_late", &ProblemData::VehicleType::twLate)
        .def_readonly("max_duration", &ProblemData::VehicleType::maxDuration)
        .def_readonly("max_distance", &ProblemData::VehicleType::maxDistance)
        .def_readonly("name",
                      &ProblemData::VehicleType::name,
                      py::return_value_policy::reference_internal)
        .def(
            "__str__",
            [](ProblemData::VehicleType const &vehType) {
                return vehType.name;
            },
            py::return_value_policy::reference_internal);

    py::class_<ProblemData>(m, "ProblemData", DOC(pyvrp, ProblemData))
        .def(py::init<std::vector<ProblemData::Client> const &,
                      std::vector<ProblemData::Depot> const &,
                      std::vector<ProblemData::VehicleType> const &,
                      Matrix<pyvrp::Distance>,
                      Matrix<pyvrp::Duration>,
                      std::vector<ProblemData::ClientGroup>>(),
             py::arg("clients"),
             py::arg("depots"),
             py::arg("vehicle_types"),
             py::arg("distance_matrix"),
             py::arg("duration_matrix"),
             py::arg("groups") = py::list())
        .def("replace",
             &ProblemData::replace,
             py::arg("clients") = py::none(),
             py::arg("depots") = py::none(),
             py::arg("vehicle_types") = py::none(),
             py::arg("distance_matrix") = py::none(),
             py::arg("duration_matrix") = py::none(),
             py::arg("groups") = py::none(),
             DOC(pyvrp, ProblemData, replace))
        .def_property_readonly("num_clients",
                               &ProblemData::numClients,
                               DOC(pyvrp, ProblemData, numClients))
        .def_property_readonly("num_depots",
                               &ProblemData::numDepots,
                               DOC(pyvrp, ProblemData, numDepots))
        .def_property_readonly("num_groups",
                               &ProblemData::numGroups,
                               DOC(pyvrp, ProblemData, numGroups))
        .def_property_readonly("num_locations",
                               &ProblemData::numLocations,
                               DOC(pyvrp, ProblemData, numLocations))
        .def_property_readonly("num_vehicle_types",
                               &ProblemData::numVehicleTypes,
                               DOC(pyvrp, ProblemData, numVehicleTypes))
        .def_property_readonly("num_vehicles",
                               &ProblemData::numVehicles,
                               DOC(pyvrp, ProblemData, numVehicles))
        .def(
            "location",
            [](ProblemData const &data,
               size_t idx) -> std::variant<ProblemData::Client const *,
                                           ProblemData::Depot const *> {
                if (idx >= data.numLocations())
                    throw py::index_error();

                auto const proxy = data.location(idx);
                if (idx < data.numDepots())
                    return proxy.depot;
                else
                    return proxy.client;
            },
            py::arg("idx"),
            py::return_value_policy::reference_internal,
            DOC(pyvrp, ProblemData, location))
        .def("clients",
             &ProblemData::clients,
             py::return_value_policy::reference_internal,
             DOC(pyvrp, ProblemData, clients))
        .def("depots",
             &ProblemData::depots,
             py::return_value_policy::reference_internal,
             DOC(pyvrp, ProblemData, depots))
        .def("groups",
             &ProblemData::groups,
             py::return_value_policy::reference_internal,
             DOC(pyvrp, ProblemData, groups))
        .def("vehicle_types",
             &ProblemData::vehicleTypes,
             py::return_value_policy::reference_internal,
             DOC(pyvrp, ProblemData, vehicleTypes))
        .def("centroid",
             &ProblemData::centroid,
             py::return_value_policy::reference_internal,
             DOC(pyvrp, ProblemData, centroid))
        .def("group",
             &ProblemData::group,
             py::arg("group"),
             py::return_value_policy::reference_internal,
             DOC(pyvrp, ProblemData, group))
        .def("vehicle_type",
             &ProblemData::vehicleType,
             py::arg("vehicle_type"),
             py::return_value_policy::reference_internal,
             DOC(pyvrp, ProblemData, vehicleType))
        .def("distance_matrix",
             &ProblemData::distanceMatrix,
             py::return_value_policy::reference_internal,
             DOC(pyvrp, ProblemData, distanceMatrix))
        .def("duration_matrix",
             &ProblemData::durationMatrix,
             py::return_value_policy::reference_internal,
             DOC(pyvrp, ProblemData, durationMatrix))
        .def("dist",
             &ProblemData::dist,
             py::arg("first"),
             py::arg("second"),
             DOC(pyvrp, ProblemData, dist))
        .def("duration",
             &ProblemData::duration,
             py::arg("first"),
             py::arg("second"),
             DOC(pyvrp, ProblemData, duration));

    py::class_<Solution::Route>(m, "Route", DOC(pyvrp, Solution, Route))
        .def(py::init<ProblemData const &, std::vector<size_t>, size_t>(),
             py::arg("data"),
             py::arg("visits"),
             py::arg("vehicle_type"))
        .def("visits",
             &Solution::Route::visits,
             py::return_value_policy::reference_internal,
             DOC(pyvrp, Solution, Route, visits))
        .def("distance",
             &Solution::Route::distance,
             DOC(pyvrp, Solution, Route, distance))
        .def("excess_distance",
             &Solution::Route::excessDistance,
             DOC(pyvrp, Solution, Route, excessDistance))
        .def("delivery",
             &Solution::Route::delivery,
             DOC(pyvrp, Solution, Route, delivery))
        .def("pickup",
             &Solution::Route::pickup,
             DOC(pyvrp, Solution, Route, pickup))
        .def("excess_load",
             &Solution::Route::excessLoad,
             DOC(pyvrp, Solution, Route, excessLoad))
        .def("duration",
             &Solution::Route::duration,
             DOC(pyvrp, Solution, Route, duration))
        .def("time_warp",
             &Solution::Route::timeWarp,
             DOC(pyvrp, Solution, Route, timeWarp))
        .def("start_time",
             &Solution::Route::startTime,
             DOC(pyvrp, Solution, Route, startTime))
        .def("end_time",
             &Solution::Route::endTime,
             DOC(pyvrp, Solution, Route, endTime))
        .def("slack",
             &Solution::Route::slack,
             DOC(pyvrp, Solution, Route, slack))
        .def("travel_duration",
             &Solution::Route::travelDuration,
             DOC(pyvrp, Solution, Route, travelDuration))
        .def("service_duration",
             &Solution::Route::serviceDuration,
             DOC(pyvrp, Solution, Route, serviceDuration))
        .def("wait_duration",
             &Solution::Route::waitDuration,
             DOC(pyvrp, Solution, Route, waitDuration))
        .def("release_time",
             &Solution::Route::releaseTime,
             DOC(pyvrp, Solution, Route, releaseTime))
        .def("prizes",
             &Solution::Route::prizes,
             DOC(pyvrp, Solution, Route, prizes))
        .def("centroid",
             &Solution::Route::centroid,
             DOC(pyvrp, Solution, Route, centroid))
        .def("vehicle_type",
             &Solution::Route::vehicleType,
             DOC(pyvrp, Solution, Route, vehicleType))
        .def("depot",
             &Solution::Route::depot,
             DOC(pyvrp, Solution, Route, depot))
        .def("is_feasible", &Solution::Route::isFeasible)
        .def("has_excess_load", &Solution::Route::hasExcessLoad)
        .def("has_excess_distance", &Solution::Route::hasExcessDistance)
        .def("has_time_warp", &Solution::Route::hasTimeWarp)
        .def("__len__", &Solution::Route::size)
        .def(
            "__iter__",
            [](Solution::Route const &route) {
                return py::make_iterator(route.begin(), route.end());
            },
            py::return_value_policy::reference_internal)
        .def(
            "__getitem__",
            [](Solution::Route const &route, int idx) {
                // int so we also support negative offsets from the end.
                idx = idx < 0 ? route.size() + idx : idx;
                if (idx < 0 || static_cast<size_t>(idx) >= route.size())
                    throw py::index_error();
                return route[idx];
            },
            py::arg("idx"))
        .def(py::self == py::self)  // this is __eq__
        .def(py::pickle(
            [](Solution::Route const &route) {  // __getstate__
                // Returns a tuple that completely encodes the route's state.
                return py::make_tuple(route.visits(),
                                      route.distance(),
                                      route.excessDistance(),
                                      route.delivery(),
                                      route.pickup(),
                                      route.excessLoad(),
                                      route.duration(),
                                      route.timeWarp(),
                                      route.travelDuration(),
                                      route.serviceDuration(),
                                      route.waitDuration(),
                                      route.releaseTime(),
                                      route.startTime(),
                                      route.slack(),
                                      route.prizes(),
                                      route.centroid(),
                                      route.vehicleType(),
                                      route.depot());
            },
            [](py::tuple t) {  // __setstate__
                Solution::Route route = Solution::Route(
                    t[0].cast<std::vector<size_t>>(),         // visits
                    t[1].cast<pyvrp::Distance>(),             // distance
                    t[2].cast<pyvrp::Distance>(),             // excess distance
                    t[3].cast<pyvrp::Load>(),                 // delivery
                    t[4].cast<pyvrp::Load>(),                 // pickup
                    t[5].cast<pyvrp::Load>(),                 // excess load
                    t[6].cast<pyvrp::Duration>(),             // duration
                    t[7].cast<pyvrp::Duration>(),             // time warp
                    t[8].cast<pyvrp::Duration>(),             // travel
                    t[9].cast<pyvrp::Duration>(),             // service
                    t[10].cast<pyvrp::Duration>(),            // wait
                    t[11].cast<pyvrp::Duration>(),            // release
                    t[12].cast<pyvrp::Duration>(),            // start time
                    t[13].cast<pyvrp::Duration>(),            // slack
                    t[14].cast<pyvrp::Cost>(),                // prizes
                    t[15].cast<std::pair<double, double>>(),  // centroid
                    t[16].cast<size_t>(),                     // vehicle type
                    t[17].cast<size_t>());                    // depot

                return route;
            }))
        .def("__str__", [](Solution::Route const &route) {
            std::stringstream stream;
            stream << route;
            return stream.str();
        });

    py::class_<Solution>(m, "Solution", DOC(pyvrp, Solution))
        // Note, the order of constructors is important! Since Solution::Route
        // implements __len__ and __getitem__, it can also be converted to
        // std::vector<size_t> and thus a list of Routes is a valid argument
        // for both constructors. We want to avoid using the second constructor
        // since that would lose the vehicle types associations. As pybind11
        // will use the first matching constructor we put this one first.
        .def(py::init<ProblemData const &,
                      std::vector<Solution::Route> const &>(),
             py::arg("data"),
             py::arg("routes"))
        .def(py::init<ProblemData const &,
                      std::vector<std::vector<size_t>> const &>(),
             py::arg("data"),
             py::arg("routes"))
        .def_property_readonly_static(
            "make_random",            // this is a bit of a workaround for
            [](py::object)            // classmethods, because pybind does
            {                         // not yet support those natively.
                py::options options;  // See issue 1693 in the pybind repo.
                options.disable_function_signatures();

                return py::cpp_function(
                    [](ProblemData const &data, RandomNumberGenerator &rng) {
                        return Solution(data, rng);
                    },
                    py::arg("data"),
                    py::arg("rng"),
                    DOC(pyvrp, Solution, Solution, 1));
            })
        .def(
            "num_routes", &Solution::numRoutes, DOC(pyvrp, Solution, numRoutes))
        .def("num_clients",
             &Solution::numClients,
             DOC(pyvrp, Solution, numClients))
        .def("num_missing_clients",
             &Solution::numMissingClients,
             DOC(pyvrp, Solution, numMissingClients))
        .def("routes",
             &Solution::routes,
             py::return_value_policy::reference_internal,
             DOC(pyvrp, Solution, routes))
        .def("neighbours",
             &Solution::neighbours,
             py::return_value_policy::reference_internal,
             DOC(pyvrp, Solution, neighbours))
        .def("is_feasible",
             &Solution::isFeasible,
             DOC(pyvrp, Solution, isFeasible))
        .def("is_group_feasible",
             &Solution::isGroupFeasible,
             DOC(pyvrp, Solution, isGroupFeasible))
        .def("is_complete",
             &Solution::isComplete,
             DOC(pyvrp, Solution, isComplete))
        .def("has_excess_load",
             &Solution::hasExcessLoad,
             DOC(pyvrp, Solution, hasExcessLoad))
        .def("has_excess_distance",
             &Solution::hasExcessDistance,
             DOC(pyvrp, Solution, hasExcessDistance))
        .def("has_time_warp",
             &Solution::hasTimeWarp,
             DOC(pyvrp, Solution, hasTimeWarp))
        .def("distance", &Solution::distance, DOC(pyvrp, Solution, distance))
        .def("excess_load",
             &Solution::excessLoad,
             DOC(pyvrp, Solution, excessLoad))
        .def("excess_distance",
             &Solution::excessDistance,
             DOC(pyvrp, Solution, excessDistance))
        .def("fixed_vehicle_cost",
             &Solution::fixedVehicleCost,
             DOC(pyvrp, Solution, fixedVehicleCost))
        .def("time_warp", &Solution::timeWarp, DOC(pyvrp, Solution, timeWarp))
        .def("prizes", &Solution::prizes, DOC(pyvrp, Solution, prizes))
        .def("uncollected_prizes",
             &Solution::uncollectedPrizes,
             DOC(pyvrp, Solution, uncollectedPrizes))
        .def("__copy__", [](Solution const &sol) { return Solution(sol); })
        .def(
            "__deepcopy__",
            [](Solution const &sol, py::dict) { return Solution(sol); },
            py::arg("memo"))
        .def("__hash__",
             [](Solution const &sol) { return std::hash<Solution>()(sol); })
        .def(py::self == py::self)  // this is __eq__
        .def(py::pickle(
            [](Solution const &sol) {  // __getstate__
                // Returns a tuple that completely encodes the solution's state.
                return py::make_tuple(sol.numClients(),
                                      sol.numMissingClients(),
                                      sol.distance(),
                                      sol.excessDistance(),
                                      sol.excessLoad(),
                                      sol.fixedVehicleCost(),
                                      sol.prizes(),
                                      sol.uncollectedPrizes(),
                                      sol.timeWarp(),
                                      sol.isGroupFeasible(),
                                      sol.routes(),
                                      sol.neighbours());
            },
            [](py::tuple t) {  // __setstate__
                using Routes = std::vector<Solution::Route>;
                using Neighbours
                    = std::vector<std::optional<std::pair<size_t, size_t>>>;

                Solution sol
                    = Solution(t[0].cast<size_t>(),           // num clients
                               t[1].cast<size_t>(),           // num missing
                               t[2].cast<pyvrp::Distance>(),  // distance
                               t[3].cast<pyvrp::Distance>(),  // excess distance
                               t[4].cast<pyvrp::Load>(),      // excess load
                               t[5].cast<pyvrp::Cost>(),      // fixed veh cost
                               t[6].cast<pyvrp::Cost>(),      // prizes
                               t[7].cast<pyvrp::Cost>(),      // uncollected
                               t[8].cast<pyvrp::Duration>(),  // time warp
                               t[9].cast<bool>(),          // is group feasible
                               t[10].cast<Routes>(),       // routes
                               t[11].cast<Neighbours>());  // neighbours

                return sol;
            }))
        .def("__str__", [](Solution const &sol) {
            std::stringstream stream;
            stream << sol;
            return stream.str();
        });

    py::class_<CostEvaluator>(m, "CostEvaluator", DOC(pyvrp, CostEvaluator))
        .def(py::init<pyvrp::Cost, pyvrp::Cost, pyvrp::Cost>(),
             py::arg("load_penalty"),
             py::arg("tw_penalty"),
             py::arg("dist_penalty"))
        .def("load_penalty",
             &CostEvaluator::loadPenalty,
             py::arg("load"),
             py::arg("capacity"),
             DOC(pyvrp, CostEvaluator, loadPenalty))
        .def("tw_penalty",
             &CostEvaluator::twPenalty,
             py::arg("time_warp"),
             DOC(pyvrp, CostEvaluator, twPenalty))
        .def("dist_penalty",
             &CostEvaluator::distPenalty,
             py::arg("distance"),
             py::arg("max_distance"),
             DOC(pyvrp, CostEvaluator, twPenalty))
        .def("penalised_cost",
             &CostEvaluator::penalisedCost<Solution>,
             py::arg("solution"),
             DOC(pyvrp, CostEvaluator, penalisedCost))
        .def("cost",
             &CostEvaluator::cost<Solution>,
             py::arg("solution"),
             DOC(pyvrp, CostEvaluator, cost));

    py::class_<PopulationParams>(
        m, "PopulationParams", DOC(pyvrp, PopulationParams))
        .def(py::init<size_t, size_t, size_t, size_t, double, double>(),
             py::arg("min_pop_size") = 25,
             py::arg("generation_size") = 40,
             py::arg("nb_elite") = 4,
             py::arg("nb_close") = 5,
             py::arg("lb_diversity") = 0.1,
             py::arg("ub_diversity") = 0.5)
        .def_readwrite("min_pop_size", &PopulationParams::minPopSize)
        .def_readwrite("generation_size", &PopulationParams::generationSize)
        .def_property_readonly("max_pop_size", &PopulationParams::maxPopSize)
        .def_readwrite("nb_elite", &PopulationParams::nbElite)
        .def_readwrite("nb_close", &PopulationParams::nbClose)
        .def_readwrite("lb_diversity", &PopulationParams::lbDiversity)
        .def_readwrite("ub_diversity", &PopulationParams::ubDiversity);

    py::class_<SubPopulation::Item>(m, "SubPopulationItem")
        .def_readonly("solution",
                      &SubPopulation::Item::solution,
                      py::return_value_policy::reference_internal,
                      R"doc(
                            Solution for this SubPopulationItem.

                            Returns
                            -------
                            Solution
                                Solution for this SubPopulationItem.
                      )doc")
        .def_readonly("fitness",
                      &SubPopulation::Item::fitness,
                      R"doc(
                Fitness value for this SubPopulationItem.

                Returns
                -------
                float
                    Fitness value for this SubPopulationItem.

                .. warning::

                This is a cached property that is not automatically updated.
                Before accessing the property, 
                :meth:`~SubPopulation.update_fitness` should be called unless 
                the population has not changed since the last call.
            )doc")
        .def("avg_distance_closest",
             &SubPopulation::Item::avgDistanceClosest,
             R"doc(
                Determines the average distance of the solution wrapped by this
                item to a number of solutions that are most similar to it. This 
                provides a measure of the relative 'diversity' of the wrapped
                solution.

                Returns
                -------
                float
                    The average distance/diversity of the wrapped solution.
             )doc");

    py::class_<SubPopulation>(m, "SubPopulation", DOC(pyvrp, SubPopulation))
        .def(py::init<pyvrp::diversity::DiversityMeasure,
                      PopulationParams const &>(),
             py::arg("diversity_op"),
             py::arg("params"),
             py::keep_alive<1, 3>())  // keep params alive
        .def("add",
             &SubPopulation::add,
             py::arg("solution"),
             py::arg("cost_evaluator"),
             DOC(pyvrp, SubPopulation, add))
        .def("__len__", &SubPopulation::size)
        .def(
            "__getitem__",
            [](SubPopulation const &subPop, int idx) {
                // int so we also support negative offsets from the end.
                idx = idx < 0 ? subPop.size() + idx : idx;
                if (idx < 0 || static_cast<size_t>(idx) >= subPop.size())
                    throw py::index_error();
                return subPop[idx];
            },
            py::arg("idx"),
            py::return_value_policy::reference_internal)
        .def(
            "__iter__",
            [](SubPopulation const &subPop) {
                return py::make_iterator(subPop.cbegin(), subPop.cend());
            },
            py::return_value_policy::reference_internal)
        .def("purge",
             &SubPopulation::purge,
             py::arg("cost_evaluator"),
             DOC(pyvrp, SubPopulation, purge))
        .def("update_fitness",
             &SubPopulation::updateFitness,
             py::arg("cost_evaluator"),
             DOC(pyvrp, SubPopulation, updateFitness));

    py::class_<DistanceSegment>(
        m, "DistanceSegment", DOC(pyvrp, DistanceSegment))
        .def(py::init<size_t, size_t, pyvrp::Distance>(),
             py::arg("idx_first"),
             py::arg("idx_last"),
             py::arg("distance"))
        .def("distance",
             &DistanceSegment::distance,
             DOC(pyvrp, DistanceSegment, distance))
        .def_static("merge",
                    &DistanceSegment::merge<>,
                    py::arg("distance_matrix"),
                    py::arg("first"),
                    py::arg("second"))
        .def_static("merge",
                    &DistanceSegment::merge<DistanceSegment const &>,
                    py::arg("distance_matrix"),
                    py::arg("first"),
                    py::arg("second"),
                    py::arg("third"));

    py::class_<LoadSegment>(m, "LoadSegment", DOC(pyvrp, LoadSegment))
        .def(py::init<pyvrp::Load, pyvrp::Load, pyvrp::Load>(),
             py::arg("delivery"),
             py::arg("pickup"),
             py::arg("load"))
        .def("delivery",
             &LoadSegment::delivery,
             DOC(pyvrp, LoadSegment, delivery))
        .def("pickup", &LoadSegment::pickup, DOC(pyvrp, LoadSegment, pickup))
        .def("load", &LoadSegment::load, DOC(pyvrp, LoadSegment, load))
        .def_static(
            "merge", &LoadSegment::merge<>, py::arg("first"), py::arg("second"))
        .def_static("merge",
                    &LoadSegment::merge<LoadSegment const &>,
                    py::arg("first"),
                    py::arg("second"),
                    py::arg("third"));

    py::class_<DurationSegment>(
        m, "DurationSegment", DOC(pyvrp, DurationSegment))
        .def(py::init<size_t,
                      size_t,
                      pyvrp::Duration,
                      pyvrp::Duration,
                      pyvrp::Duration,
                      pyvrp::Duration,
                      pyvrp::Duration>(),
             py::arg("idx_first"),
             py::arg("idx_last"),
             py::arg("duration"),
             py::arg("time_warp"),
             py::arg("tw_early"),
             py::arg("tw_late"),
             py::arg("release_time"))
        .def("duration",
             &DurationSegment::duration,
             DOC(pyvrp, DurationSegment, duration))
        .def("tw_early",
             &DurationSegment::twEarly,
             DOC(pyvrp, DurationSegment, twEarly))
        .def("tw_late",
             &DurationSegment::twLate,
             DOC(pyvrp, DurationSegment, twLate))
        .def("time_warp",
             &DurationSegment::timeWarp,
             py::arg("max_duration")
             = std::numeric_limits<pyvrp::Duration>::max(),
             DOC(pyvrp, DurationSegment, timeWarp))
        .def_static("merge",
                    &DurationSegment::merge<>,
                    py::arg("duration_matrix"),
                    py::arg("first"),
                    py::arg("second"))
        .def_static("merge",
                    &DurationSegment::merge<DurationSegment const &>,
                    py::arg("duration_matrix"),
                    py::arg("first"),
                    py::arg("second"),
                    py::arg("third"));

    py::class_<RandomNumberGenerator>(
        m, "RandomNumberGenerator", DOC(pyvrp, RandomNumberGenerator))
        .def(py::init<uint32_t>(), py::arg("seed"))
        .def(py::init<std::array<uint32_t, 4>>(), py::arg("state"))
        .def("min", &RandomNumberGenerator::min)
        .def("max", &RandomNumberGenerator::max)
        .def("__call__", &RandomNumberGenerator::operator())
        .def("rand", &RandomNumberGenerator::rand<double>)
        .def("randint", &RandomNumberGenerator::randint<int>, py::arg("high"))
        .def("state", &RandomNumberGenerator::state);
}<|MERGE_RESOLUTION|>--- conflicted
+++ resolved
@@ -85,11 +85,8 @@
              py::arg("release_time") = 0,
              py::arg("prize") = 0,
              py::arg("required") = true,
-<<<<<<< HEAD
              py::arg("group") = py::none(),
-=======
              py::kw_only(),
->>>>>>> 81d5b8e2
              py::arg("name") = "")
         .def_readonly("x", &ProblemData::Client::x)
         .def_readonly("y", &ProblemData::Client::y)
