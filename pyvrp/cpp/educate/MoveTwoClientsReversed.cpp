--- conflicted
+++ resolved
@@ -4,13 +4,9 @@
 
 using TWS = TimeWindowSegment;
 
-<<<<<<< HEAD
-cost_type MoveTwoClientsReversed::evaluate(Node *U, Node *V)
-=======
-int MoveTwoClientsReversed::evaluate(Node *U,
-                                     Node *V,
-                                     CostEvaluator const &costEvaluator)
->>>>>>> a17a5504
+cost_type MoveTwoClientsReversed::evaluate(Node *U,
+                                           Node *V,
+                                           CostEvaluator const &costEvaluator)
 {
     if (U == n(V) || n(U) == V || n(U)->isDepot())
         return 0;
