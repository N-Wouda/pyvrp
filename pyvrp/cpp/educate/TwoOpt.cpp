--- conflicted
+++ resolved
@@ -5,13 +5,9 @@
 
 using TWS = TimeWindowSegment;
 
-<<<<<<< HEAD
-cost_type TwoOpt::evalWithinRoute(Node *U, Node *V)
-=======
-int TwoOpt::evalWithinRoute(Node *U,
-                            Node *V,
-                            CostEvaluator const &costEvaluator) const
->>>>>>> a17a5504
+cost_type TwoOpt::evalWithinRoute(Node *U,
+                                  Node *V,
+                                  CostEvaluator const &costEvaluator) const
 {
     if (U->position + 1 >= V->position)
         return 0;
@@ -43,13 +39,9 @@
     return deltaCost;
 }
 
-<<<<<<< HEAD
-cost_type TwoOpt::evalBetweenRoutes(Node *U, Node *V)
-=======
-int TwoOpt::evalBetweenRoutes(Node *U,
-                              Node *V,
-                              CostEvaluator const &costEvaluator) const
->>>>>>> a17a5504
+cost_type TwoOpt::evalBetweenRoutes(Node *U,
+                                    Node *V,
+                                    CostEvaluator const &costEvaluator) const
 {
     auto const &dist = data.distanceMatrix();
     auto const &duration = data.durationMatrix();
@@ -128,11 +120,7 @@
     }
 }
 
-<<<<<<< HEAD
-cost_type TwoOpt::evaluate(Node *U, Node *V)
-=======
-int TwoOpt::evaluate(Node *U, Node *V, CostEvaluator const &costEvaluator)
->>>>>>> a17a5504
+cost_type TwoOpt::evaluate(Node *U, Node *V, CostEvaluator const &costEvaluator)
 {
     if (U->route->idx > V->route->idx)  // will be tackled in a later iteration
         return 0;                       // - no need to process here already
