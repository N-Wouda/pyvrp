#include "TwoOpt.h"

#include "Route.h"
#include "TimeWindowSegment.h"

using TWS = TimeWindowSegment;

TCost TwoOpt::evalWithinRoute(Node *U, Node *V)
{
    if (U->position + 1 >= V->position)
        return 0;

<<<<<<< HEAD
    TCost deltaCost = data.dist(U->client, V->client)
                    + data.dist(n(U)->client, n(V)->client)
                    + V->cumulatedReversalDistance
                    - data.dist(U->client, n(U)->client)
                    - data.dist(V->client, n(V)->client)
                    - n(U)->cumulatedReversalDistance;
=======
    auto const &dist = data.distanceMatrix();

    int deltaCost
        = dist(U->client, V->client) + dist(n(U)->client, n(V)->client)
          + V->cumulatedReversalDistance - dist(U->client, n(U)->client)
          - dist(V->client, n(V)->client) - n(U)->cumulatedReversalDistance;
>>>>>>> 51f4c2b5

    if (!U->route->hasTimeWarp() && deltaCost >= 0)
        return deltaCost;

    auto tws = U->twBefore;
    auto *itRoute = V;
    while (itRoute != U)
    {
        tws = TWS::merge(dist, tws, itRoute->tw);
        itRoute = p(itRoute);
    }

    tws = TWS::merge(dist, tws, n(V)->twAfter);

    deltaCost += penaltyManager.twPenalty(tws.totalTimeWarp());
    deltaCost -= penaltyManager.twPenalty(U->route->timeWarp());

    return deltaCost;
}

TCost TwoOpt::evalBetweenRoutes(Node *U, Node *V)
{
<<<<<<< HEAD
    TDist const current = data.dist(U->client, n(U)->client)
                        + data.dist(V->client, n(V)->client);
    TDist const proposed = data.dist(U->client, n(V)->client)
                         + data.dist(V->client, n(U)->client);
=======
    auto const &dist = data.distanceMatrix();

    int const current
        = dist(U->client, n(U)->client) + dist(V->client, n(V)->client);
    int const proposed
        = dist(U->client, n(V)->client) + dist(V->client, n(U)->client);
>>>>>>> 51f4c2b5

    TCost deltaCost = proposed - current;

    if (U->route->isFeasible() && V->route->isFeasible() && deltaCost >= 0)
        return deltaCost;

    auto const uTWS = TWS::merge(dist, U->twBefore, n(V)->twAfter);

    deltaCost += penaltyManager.twPenalty(uTWS.totalTimeWarp());
    deltaCost -= penaltyManager.twPenalty(U->route->timeWarp());

    auto const vTWS = TWS::merge(dist, V->twBefore, n(U)->twAfter);

    deltaCost += penaltyManager.twPenalty(vTWS.totalTimeWarp());
    deltaCost -= penaltyManager.twPenalty(V->route->timeWarp());

    int const deltaLoad = U->cumulatedLoad - V->cumulatedLoad;

    deltaCost += penaltyManager.loadPenalty(U->route->load() - deltaLoad);
    deltaCost -= penaltyManager.loadPenalty(U->route->load());

    deltaCost += penaltyManager.loadPenalty(V->route->load() + deltaLoad);
    deltaCost -= penaltyManager.loadPenalty(V->route->load());

    return deltaCost;
}

void TwoOpt::applyWithinRoute(Node *U, Node *V)
{
    auto *itRoute = V;
    auto *insertionPoint = U;
    auto *currNext = n(U);

    while (itRoute != currNext)  // No need to move x, we pivot around it
    {
        auto *current = itRoute;
        itRoute = p(itRoute);
        current->insertAfter(insertionPoint);
        insertionPoint = current;
    }
}

void TwoOpt::applyBetweenRoutes(Node *U, Node *V)
{
    auto *itRouteU = n(U);
    auto *itRouteV = n(V);

    auto *insertLocation = U;
    while (!itRouteV->isDepot())
    {
        auto *node = itRouteV;
        itRouteV = n(itRouteV);
        node->insertAfter(insertLocation);
        insertLocation = node;
    }

    insertLocation = V;
    while (!itRouteU->isDepot())
    {
        auto *node = itRouteU;
        itRouteU = n(itRouteU);
        node->insertAfter(insertLocation);
        insertLocation = node;
    }
}

TCost TwoOpt::evaluate(Node *U, Node *V)
{
    if (U->route->idx > V->route->idx)  // will be tackled in a later iteration
        return 0;                       // - no need to process here already

    return U->route == V->route ? evalWithinRoute(U, V)
                                : evalBetweenRoutes(U, V);
}

void TwoOpt::apply(Node *U, Node *V)
{
    if (U->route == V->route)
        applyWithinRoute(U, V);
    else
        applyBetweenRoutes(U, V);
}<|MERGE_RESOLUTION|>--- conflicted
+++ resolved
@@ -10,21 +10,12 @@
     if (U->position + 1 >= V->position)
         return 0;
 
-<<<<<<< HEAD
-    TCost deltaCost = data.dist(U->client, V->client)
-                    + data.dist(n(U)->client, n(V)->client)
-                    + V->cumulatedReversalDistance
-                    - data.dist(U->client, n(U)->client)
-                    - data.dist(V->client, n(V)->client)
-                    - n(U)->cumulatedReversalDistance;
-=======
     auto const &dist = data.distanceMatrix();
 
-    int deltaCost
+    TCost deltaCost
         = dist(U->client, V->client) + dist(n(U)->client, n(V)->client)
           + V->cumulatedReversalDistance - dist(U->client, n(U)->client)
           - dist(V->client, n(V)->client) - n(U)->cumulatedReversalDistance;
->>>>>>> 51f4c2b5
 
     if (!U->route->hasTimeWarp() && deltaCost >= 0)
         return deltaCost;
@@ -47,19 +38,12 @@
 
 TCost TwoOpt::evalBetweenRoutes(Node *U, Node *V)
 {
-<<<<<<< HEAD
-    TDist const current = data.dist(U->client, n(U)->client)
-                        + data.dist(V->client, n(V)->client);
-    TDist const proposed = data.dist(U->client, n(V)->client)
-                         + data.dist(V->client, n(U)->client);
-=======
     auto const &dist = data.distanceMatrix();
 
-    int const current
+    TDist const current
         = dist(U->client, n(U)->client) + dist(V->client, n(V)->client);
-    int const proposed
+    TDist const proposed
         = dist(U->client, n(V)->client) + dist(V->client, n(U)->client);
->>>>>>> 51f4c2b5
 
     TCost deltaCost = proposed - current;
 
