#ifndef SWAPSTAR_H
#define SWAPSTAR_H

#include "LocalSearchOperator.h"
#include "Matrix.h"

#include <array>
#include <limits>
#include <vector>

/**
 * Explores the SWAP* neighbourhood of [1]. The SWAP* neighbourhood explores
 * free form re-insertions of nodes U and V in the given routes (so the nodes
 * are exchanged between routes, but they are not necessarily inserted in
 * the same place as the other exchanged node). Our implementation of the
 * neighbourhood follows Algorithm 2 of [1] fairly faithfully.
 * <br />
 * Thibaut Vidal. 2022. Hybrid genetic search for the CVRP: Open-source
 * implementation and SWAP* neighborhood. Comput. Oper. Res. 140.
 * https://doi.org/10.1016/j.cor.2021.105643
 */
class SwapStar : public LocalSearchOperator<Route>
{
    struct ThreeBest  // stores three best SWAP* insertion points
    {
        bool shouldUpdate = true;
        std::array<cost_type, 3> costs
            = {std::numeric_limits<cost_type>::max(),
               std::numeric_limits<cost_type>::max(),
               std::numeric_limits<cost_type>::max()};
        std::array<Node *, 3> locs = {nullptr, nullptr, nullptr};

        void maybeAdd(cost_type costInsert, Node *placeInsert)
        {
            if (costInsert >= costs[2])
                return;

            if (costInsert >= costs[1])
            {
                costs[2] = costInsert;
                locs[2] = placeInsert;
            }
            else if (costInsert >= costs[0])
            {
                costs[2] = costs[1];
                locs[2] = locs[1];
                costs[1] = costInsert;
                locs[1] = placeInsert;
            }
            else
            {
                costs[2] = costs[1];
                locs[2] = locs[1];
                costs[1] = costs[0];
                locs[1] = locs[0];
                costs[0] = costInsert;
                locs[0] = placeInsert;
            }
        }
    };

    struct BestMove  // tracks the best SWAP* move
    {
        cost_type cost = 0;

        Node *U = nullptr;
        Node *UAfter = nullptr;

        Node *V = nullptr;
        Node *VAfter = nullptr;
    };

    // Updates the removal costs of clients in the given route
    void updateRemovalCosts(Route *R1, CostEvaluator const &costEvaluator);

    // Updates the cache storing the three best positions in the given route for
    // the passed-in node (client).
    void
    updateInsertionCost(Route *R, Node *U, CostEvaluator const &costEvaluator);

    // Gets the delta cost and reinsert point for U in the route of V, assuming
    // V is removed.
<<<<<<< HEAD
    inline std::pair<cost_type, Node *> getBestInsertPoint(Node *U, Node *V);
=======
    inline std::pair<int, Node *>
    getBestInsertPoint(Node *U, Node *V, CostEvaluator const &costEvaluator);
>>>>>>> a17a5504

    Matrix<ThreeBest> cache;
    Matrix<cost_type> removalCosts;
    std::vector<bool> updated;

    BestMove best;

public:
    void init(Individual const &indiv) override;

<<<<<<< HEAD
    cost_type evaluate(Route *U, Route *V) override;
=======
    int
    evaluate(Route *U, Route *V, CostEvaluator const &costEvaluator) override;
>>>>>>> a17a5504

    void apply(Route *U, Route *V) const override;

    void update(Route *U) override;

    explicit SwapStar(ProblemData const &data)
        : LocalSearchOperator<Route>(data),
          cache(data.numVehicles(), data.numClients() + 1),
          removalCosts(data.numVehicles(), data.numClients() + 1),
          updated(data.numVehicles(), true)
    {
    }
};

#endif  // SWAPSTAR_H<|MERGE_RESOLUTION|>--- conflicted
+++ resolved
@@ -80,12 +80,8 @@
 
     // Gets the delta cost and reinsert point for U in the route of V, assuming
     // V is removed.
-<<<<<<< HEAD
-    inline std::pair<cost_type, Node *> getBestInsertPoint(Node *U, Node *V);
-=======
-    inline std::pair<int, Node *>
+    inline std::pair<cost_type, Node *>
     getBestInsertPoint(Node *U, Node *V, CostEvaluator const &costEvaluator);
->>>>>>> a17a5504
 
     Matrix<ThreeBest> cache;
     Matrix<cost_type> removalCosts;
@@ -96,12 +92,8 @@
 public:
     void init(Individual const &indiv) override;
 
-<<<<<<< HEAD
-    cost_type evaluate(Route *U, Route *V) override;
-=======
-    int
+    cost_type
     evaluate(Route *U, Route *V, CostEvaluator const &costEvaluator) override;
->>>>>>> a17a5504
 
     void apply(Route *U, Route *V) const override;
 
