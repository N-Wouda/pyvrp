#ifndef PYVRP_SWAPSTAR_H
#define PYVRP_SWAPSTAR_H

#include "LocalSearchOperator.h"
#include "Matrix.h"
#include "Measure.h"

#include <array>
#include <limits>
#include <vector>

namespace pyvrp::search
{
/**
 * SwapStar()
 *
 * Explores the SWAP* neighbourhood of [1]. The SWAP* neighbourhood explores
 * free form re-insertions of clients :math:`U` and :math:`V` in the given
 * routes (so the clients are exchanged between routes, but they are not
 * necessarily inserted in the place of the other exchanged client). Our
 * implementation of the SWAP* neighbourhood follows Algorithm 2 of [1] fairly
 * closely.
 *
 * References
 * ----------
 * .. [1] Thibaut Vidal. 2022. Hybrid genetic search for the CVRP: Open-source
 *        implementation and SWAP* neighborhood. *Comput. Oper. Res*. 140.
 *        https://doi.org/10.1016/j.cor.2021.105643
 */
class SwapStar : public LocalSearchOperator<Route>
{
    struct ThreeBest  // stores three best SWAP* insertion points
    {
        bool shouldUpdate = true;
        std::array<Cost, 3> costs = {std::numeric_limits<Cost>::max(),
                                     std::numeric_limits<Cost>::max(),
                                     std::numeric_limits<Cost>::max()};
        std::array<Route::Node *, 3> locs = {nullptr, nullptr, nullptr};

        void maybeAdd(Cost costInsert, Route::Node *placeInsert)
        {
            if (costInsert >= costs[2])
                return;

            if (costInsert >= costs[1])
            {
                costs[2] = costInsert;
                locs[2] = placeInsert;
            }
            else if (costInsert >= costs[0])
            {
                costs[2] = costs[1];
                locs[2] = locs[1];
                costs[1] = costInsert;
                locs[1] = placeInsert;
            }
            else
            {
                costs[2] = costs[1];
                locs[2] = locs[1];
                costs[1] = costs[0];
                locs[1] = locs[0];
                costs[0] = costInsert;
                locs[0] = placeInsert;
            }
        }
    };

    struct BestMove  // tracks the best SWAP* move
    {
        Cost cost = 0;

<<<<<<< HEAD
        Node *U = nullptr;
        Node *UAfter = nullptr;  // Node in route V after which to insert U

        Node *V = nullptr;
        Node *VAfter = nullptr;  // Node in route U after which to insert V
=======
        Route::Node *U = nullptr;
        Route::Node *UAfter = nullptr;

        Route::Node *V = nullptr;
        Route::Node *VAfter = nullptr;
>>>>>>> 6b264318
    };

    // Updates the removal costs of clients in the given route
    void updateRemovalCosts(Route *R1, CostEvaluator const &costEvaluator);

    // Updates the cache storing the three best positions in the given route for
    // the passed-in node (client).
    void updateInsertionCost(Route *R,
                             Route::Node *U,
                             CostEvaluator const &costEvaluator);

    // Gets the delta cost and reinsert point for U in the route of V, assuming
    // V is removed.
    inline std::pair<Cost, Route::Node *> getBestInsertPoint(
        Route::Node *U, Route::Node *V, CostEvaluator const &costEvaluator);

    Matrix<ThreeBest> cache;
    Matrix<Cost> removalCosts;
    std::vector<bool> updated;

    BestMove best;

    // Evaluates the route V, when inserting U after UAfter while simultaneously
    // removing V
    Cost evaluateRouteCost(Node *V,
                           Node *U,
                           Node *UAfter,
                           CostEvaluator const &costEvaluator);

public:
    void init(Solution const &solution) override;

    Cost
    evaluate(Route *U, Route *V, CostEvaluator const &costEvaluator) override;

    void apply(Route *U, Route *V) const override;

    void update(Route *U) override;

    explicit SwapStar(ProblemData const &data)
        : LocalSearchOperator<Route>(data),
          cache(data.numVehicles(), data.numClients() + 1),
          removalCosts(data.numVehicles(), data.numClients() + 1),
          updated(data.numVehicles(), true)
    {
    }
};
}  // namespace pyvrp::search

#endif  // PYVRP_SWAPSTAR_H<|MERGE_RESOLUTION|>--- conflicted
+++ resolved
@@ -70,19 +70,13 @@
     {
         Cost cost = 0;
 
-<<<<<<< HEAD
-        Node *U = nullptr;
-        Node *UAfter = nullptr;  // Node in route V after which to insert U
-
-        Node *V = nullptr;
-        Node *VAfter = nullptr;  // Node in route U after which to insert V
-=======
         Route::Node *U = nullptr;
-        Route::Node *UAfter = nullptr;
+        Route::Node *UAfter
+            = nullptr;  // Node in route V after which to insert U
 
         Route::Node *V = nullptr;
-        Route::Node *VAfter = nullptr;
->>>>>>> 6b264318
+        Route::Node *VAfter
+            = nullptr;  // Node in route U after which to insert V
     };
 
     // Updates the removal costs of clients in the given route
