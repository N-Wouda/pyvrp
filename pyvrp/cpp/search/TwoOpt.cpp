--- conflicted
+++ resolved
@@ -14,13 +14,10 @@
     if (U->position + 1 >= V->position)
         return 0;
 
-<<<<<<< HEAD
     auto const *route = U->route;
     auto const &vehicleType = data.vehicleType(route->vehicleType());
     auto const currentCost = route->penalisedCost(costEvaluator);
 
-    auto const deltaDist
-=======
     // Current situation is U -> n(U) -> ... -> V -> n(V). Proposed move is
     // U -> V -> p(V) -> ... -> n(U) -> n(V). This reverses the segment from
     // n(U) to V.
@@ -28,13 +25,12 @@
     for (auto *node = V; node != n(U); node = p(node))
         segmentReversalDistance += data.dist(node->client, p(node)->client);
 
-    Distance const deltaDist
->>>>>>> 11c343cc
-        = data.dist(U->client, V->client)
-          + data.dist(n(U)->client, n(V)->client) + segmentReversalDistance
-          - data.dist(U->client, n(U)->client)
-          - data.dist(V->client, n(V)->client)
-          - U->route->distBetween(n(U)->position, V->position);
+    auto const deltaDist = data.dist(U->client, V->client)
+                           + data.dist(n(U)->client, n(V)->client)
+                           + segmentReversalDistance
+                           - data.dist(U->client, n(U)->client)
+                           - data.dist(V->client, n(V)->client)
+                           - U->route->distBetween(n(U)->position, V->position);
 
     // First compute bound based on dist and load
     auto const dist = route->dist() + deltaDist;
@@ -63,7 +59,8 @@
                                Route::Node *V,
                                CostEvaluator const &costEvaluator) const
 {
-<<<<<<< HEAD
+    // Two routes. Current situation is U -> n(U), and V -> n(V). Proposed move
+    // is U -> n(V) and V -> n(U).
     auto const currentCost = U->route->penalisedCost(costEvaluator)
                              + V->route->penalisedCost(costEvaluator);
 
@@ -75,17 +72,18 @@
                        + V->route->dist() - n(V)->cumulatedDistance;
     auto const distV = V->cumulatedDistance + data.dist(V->client, n(U)->client)
                        + U->route->dist() - n(U)->cumulatedDistance;
-=======
-    // Two routes. Current situation is U -> n(U), and V -> n(V). Proposed move
-    // is U -> n(V) and V -> n(U).
-    Distance const current = data.dist(U->client, n(U)->client)
-                             + data.dist(V->client, n(V)->client);
-    Distance const proposed = data.dist(U->client, n(V)->client)
-                              + data.dist(V->client, n(U)->client);
->>>>>>> 11c343cc
 
-    auto const loadU = U->cumulatedLoad + V->route->load() - V->cumulatedLoad;
-    auto const loadV = V->cumulatedLoad + U->route->load() - U->cumulatedLoad;
+    // Proposed move appends the segment after V to U, and the segment after U
+    // to V. So we need to make a distinction between the loads at U and V, and
+    // the loads from clients visited after these nodes.
+    auto const curLoadUntilU = U->route->loadBetween(0, U->position);
+    auto const curLoadAfterU = U->route->load() - curLoadUntilU;
+    auto const curLoadUntilV = V->route->loadBetween(0, V->position);
+    auto const curLoadAfterV = V->route->load() - curLoadUntilV;
+
+    // Load for new routes
+    auto const loadU = curLoadUntilU + curLoadAfterV;
+    auto const loadV = curLoadUntilV + curLoadAfterU;
 
     auto const lbCostU
         = costEvaluator.penalisedRouteCost(distU, loadU, 0, 0, vehicleTypeU);
@@ -110,32 +108,7 @@
     auto const costV
         = costEvaluator.penalisedRouteCost(distV, loadV, vTWS, vehicleTypeV);
 
-<<<<<<< HEAD
     return costU + costV - currentCost;
-=======
-    deltaCost += costEvaluator.twPenalty(vTWS.totalTimeWarp());
-    deltaCost -= costEvaluator.twPenalty(V->route->timeWarp());
-
-    // Proposed move appends the segment after V to U, and the segment after U
-    // to V. So we need to make a distinction between the loads at U and V, and
-    // the loads from clients visited after these nodes.
-    auto const uLoad = U->route->loadBetween(0, U->position);
-    auto const uLoadAfter = U->route->load() - uLoad;
-    auto const vLoad = V->route->loadBetween(0, V->position);
-    auto const vLoadAfter = V->route->load() - vLoad;
-
-    deltaCost
-        += costEvaluator.loadPenalty(uLoad + vLoadAfter, U->route->capacity());
-    deltaCost
-        -= costEvaluator.loadPenalty(U->route->load(), U->route->capacity());
-
-    deltaCost
-        += costEvaluator.loadPenalty(vLoad + uLoadAfter, V->route->capacity());
-    deltaCost
-        -= costEvaluator.loadPenalty(V->route->load(), V->route->capacity());
-
-    return deltaCost;
->>>>>>> 11c343cc
 }
 
 void TwoOpt::applyWithinRoute(Route::Node *U, Route::Node *V) const
