#include "bindings.h"
#include "Exchange.h"
#include "LocalSearch.h"
<<<<<<< HEAD
=======
#include "MoveTwoClientsReversed.h"
#include "RelocateStar.h"
#include "ReverseSegment.h"
>>>>>>> d4fb14ab
#include "Route.h"
#include "SwapRoutes.h"
#include "SwapStar.h"
#include "SwapTails.h"
#include "primitives.h"
#include "search_docs.h"

#include <pybind11/pybind11.h>
#include <pybind11/stl.h>

#include <sstream>

namespace py = pybind11;

using pyvrp::search::Exchange;
using pyvrp::search::insertCost;
using pyvrp::search::LocalSearch;
using pyvrp::search::LocalSearchOperator;
using pyvrp::search::removeCost;
using pyvrp::search::ReverseSegment;
using pyvrp::search::Route;
using pyvrp::search::SwapRoutes;
using pyvrp::search::SwapStar;
using pyvrp::search::SwapTails;

PYBIND11_MODULE(_search, m)
{
    using NodeOp = LocalSearchOperator<pyvrp::search::Route::Node>;
    using RouteOp = LocalSearchOperator<pyvrp::search::Route>;

    py::class_<NodeOp>(m, "NodeOperator");
    py::class_<RouteOp>(m, "RouteOperator");

    py::class_<Exchange<1, 0>, NodeOp>(
        m, "Exchange10", DOC(pyvrp, search, Exchange))
        .def(py::init<pyvrp::ProblemData const &>(),
             py::arg("data"),
             py::keep_alive<1, 2>())  // keep data alive
        .def("evaluate",
             &Exchange<1, 0>::evaluate,
             py::arg("U"),
             py::arg("V"),
             py::arg("cost_evaluator"))
        .def("apply", &Exchange<1, 0>::apply, py::arg("U"), py::arg("V"));

    py::class_<Exchange<2, 0>, NodeOp>(
        m, "Exchange20", DOC(pyvrp, search, Exchange))
        .def(py::init<pyvrp::ProblemData const &>(),
             py::arg("data"),
             py::keep_alive<1, 2>())  // keep data alive
        .def("evaluate",
             &Exchange<2, 0>::evaluate,
             py::arg("U"),
             py::arg("V"),
             py::arg("cost_evaluator"))
        .def("apply", &Exchange<2, 0>::apply, py::arg("U"), py::arg("V"));

    py::class_<Exchange<3, 0>, NodeOp>(
        m, "Exchange30", DOC(pyvrp, search, Exchange))
        .def(py::init<pyvrp::ProblemData const &>(),
             py::arg("data"),
             py::keep_alive<1, 2>())  // keep data alive
        .def("evaluate",
             &Exchange<3, 0>::evaluate,
             py::arg("U"),
             py::arg("V"),
             py::arg("cost_evaluator"))
        .def("apply", &Exchange<3, 0>::apply, py::arg("U"), py::arg("V"));

    py::class_<Exchange<1, 1>, NodeOp>(
        m, "Exchange11", DOC(pyvrp, search, Exchange))
        .def(py::init<pyvrp::ProblemData const &>(),
             py::arg("data"),
             py::keep_alive<1, 2>())  // keep data alive
        .def("evaluate",
             &Exchange<1, 1>::evaluate,
             py::arg("U"),
             py::arg("V"),
             py::arg("cost_evaluator"))
        .def("apply", &Exchange<1, 1>::apply, py::arg("U"), py::arg("V"));

    py::class_<Exchange<2, 1>, NodeOp>(
        m, "Exchange21", DOC(pyvrp, search, Exchange))
        .def(py::init<pyvrp::ProblemData const &>(),
             py::arg("data"),
             py::keep_alive<1, 2>())  // keep data alive
        .def("evaluate",
             &Exchange<2, 1>::evaluate,
             py::arg("U"),
             py::arg("V"),
             py::arg("cost_evaluator"))
        .def("apply", &Exchange<2, 1>::apply, py::arg("U"), py::arg("V"));

    py::class_<Exchange<3, 1>, NodeOp>(
        m, "Exchange31", DOC(pyvrp, search, Exchange))
        .def(py::init<pyvrp::ProblemData const &>(),
             py::arg("data"),
             py::keep_alive<1, 2>())  // keep data alive
        .def("evaluate",
             &Exchange<3, 1>::evaluate,
             py::arg("U"),
             py::arg("V"),
             py::arg("cost_evaluator"))
        .def("apply", &Exchange<3, 1>::apply, py::arg("U"), py::arg("V"));

    py::class_<Exchange<2, 2>, NodeOp>(
        m, "Exchange22", DOC(pyvrp, search, Exchange))
        .def(py::init<pyvrp::ProblemData const &>(),
             py::arg("data"),
             py::keep_alive<1, 2>())  // keep data alive
        .def("evaluate",
             &Exchange<2, 2>::evaluate,
             py::arg("U"),
             py::arg("V"),
             py::arg("cost_evaluator"))
        .def("apply", &Exchange<2, 2>::apply, py::arg("U"), py::arg("V"));

    py::class_<Exchange<3, 2>, NodeOp>(
        m, "Exchange32", DOC(pyvrp, search, Exchange))
        .def(py::init<pyvrp::ProblemData const &>(),
             py::arg("data"),
             py::keep_alive<1, 2>())  // keep data alive
        .def("evaluate",
             &Exchange<3, 2>::evaluate,
             py::arg("U"),
             py::arg("V"),
             py::arg("cost_evaluator"))
        .def("apply", &Exchange<3, 2>::apply, py::arg("U"), py::arg("V"));

    py::class_<Exchange<3, 3>, NodeOp>(
        m, "Exchange33", DOC(pyvrp, search, Exchange))
        .def(py::init<pyvrp::ProblemData const &>(),
             py::arg("data"),
             py::keep_alive<1, 2>())  // keep data alive
        .def("evaluate",
             &Exchange<3, 3>::evaluate,
             py::arg("U"),
             py::arg("V"),
             py::arg("cost_evaluator"))
        .def("apply", &Exchange<3, 3>::apply, py::arg("U"), py::arg("V"));

<<<<<<< HEAD
    py::class_<TwoOpt, NodeOp>(m, "TwoOpt", DOC(pyvrp, search, TwoOpt))
=======
    py::class_<MoveTwoClientsReversed, NodeOp>(
        m, "MoveTwoClientsReversed", DOC(pyvrp, search, MoveTwoClientsReversed))
        .def(py::init<pyvrp::ProblemData const &>(),
             py::arg("data"),
             py::keep_alive<1, 2>())  // keep data alive
        .def("evaluate",
             &MoveTwoClientsReversed::evaluate,
             py::arg("U"),
             py::arg("V"),
             py::arg("cost_evaluator"))
        .def("apply",
             &MoveTwoClientsReversed::apply,
             py::arg("U"),
             py::arg("V"));

    py::class_<ReverseSegment, NodeOp>(
        m, "ReverseSegment", DOC(pyvrp, search, ReverseSegment))
>>>>>>> d4fb14ab
        .def(py::init<pyvrp::ProblemData const &>(),
             py::arg("data"),
             py::keep_alive<1, 2>())  // keep data alive
        .def("evaluate",
             &ReverseSegment::evaluate,
             py::arg("U"),
             py::arg("V"),
             py::arg("cost_evaluator"))
        .def("apply", &ReverseSegment::apply, py::arg("U"), py::arg("V"));

    py::class_<SwapRoutes, RouteOp>(
        m, "SwapRoutes", DOC(pyvrp, search, SwapRoutes))
        .def(py::init<pyvrp::ProblemData const &>(),
             py::arg("data"),
             py::keep_alive<1, 2>())  // keep data alive
        .def("evaluate",
             &SwapRoutes::evaluate,
             py::arg("U"),
             py::arg("V"),
             py::arg("cost_evaluator"))
        .def("apply", &SwapRoutes::apply, py::arg("U"), py::arg("V"));

    py::class_<SwapStar, RouteOp>(m, "SwapStar", DOC(pyvrp, search, SwapStar))
        .def(py::init<pyvrp::ProblemData const &>(),
             py::arg("data"),
             py::keep_alive<1, 2>())  // keep data alive
        .def("evaluate",
             &SwapStar::evaluate,
             py::arg("U"),
             py::arg("V"),
             py::arg("cost_evaluator"))
        .def("apply", &SwapStar::apply, py::arg("U"), py::arg("V"));

    py::class_<SwapTails, NodeOp>(m, "SwapTails", DOC(pyvrp, search, SwapTails))
        .def(py::init<pyvrp::ProblemData const &>(),
             py::arg("data"),
             py::keep_alive<1, 2>())  // keep data alive
        .def("evaluate",
             &SwapTails::evaluate,
             py::arg("U"),
             py::arg("V"),
             py::arg("cost_evaluator"))
        .def("apply", &SwapTails::apply, py::arg("U"), py::arg("V"));

    py::class_<LocalSearch>(m, "LocalSearch")
        .def(py::init<pyvrp::ProblemData const &,
                      std::vector<std::vector<size_t>>>(),
             py::arg("data"),
             py::arg("neighbours"),
             py::keep_alive<1, 2>())  // keep data alive until LS is freed
        .def("add_node_operator",
             &LocalSearch::addNodeOperator,
             py::arg("op"),
             py::keep_alive<1, 2>())
        .def("add_route_operator",
             &LocalSearch::addRouteOperator,
             py::arg("op"),
             py::keep_alive<1, 2>())
        .def("set_neighbours",
             &LocalSearch::setNeighbours,
             py::arg("neighbours"))
        .def("neighbours",
             &LocalSearch::neighbours,
             py::return_value_policy::reference_internal)
        .def("__call__",
             &LocalSearch::operator(),
             py::arg("solution"),
             py::arg("cost_evaluator"))
        .def("search",
             py::overload_cast<pyvrp::Solution const &,
                               pyvrp::CostEvaluator const &>(
                 &LocalSearch::search),
             py::arg("solution"),
             py::arg("cost_evaluator"))
        .def("intensify",
             py::overload_cast<pyvrp::Solution const &,
                               pyvrp::CostEvaluator const &,
                               double const>(&LocalSearch::intensify),
             py::arg("solution"),
             py::arg("cost_evaluator"),
             py::arg("overlap_tolerance") = 0.05)
        .def("shuffle", &LocalSearch::shuffle, py::arg("rng"));

    py::class_<Route>(m, "Route", DOC(pyvrp, search, Route))
        .def(py::init<pyvrp::ProblemData const &, size_t, size_t>(),
             py::arg("data"),
             py::arg("idx"),
             py::arg("vehicle_type"),
             py::keep_alive<1, 2>())  // keep data alive
        .def_property_readonly("idx", &Route::idx)
        .def_property_readonly("vehicle_type", &Route::vehicleType)
        .def("__delitem__", &Route::remove, py::arg("idx"))
        .def("__getitem__",
             &Route::operator[],
             py::arg("idx"),
             py::return_value_policy::reference_internal)
        .def(
            "__iter__",
            [](Route const &route) {
                return py::make_iterator(route.begin(), route.end());
            },
            py::return_value_policy::reference_internal)
        .def("__len__", &Route::size)
        .def("__str__",
             [](Route const &route) {
                 std::stringstream stream;
                 stream << route;
                 return stream.str();
             })
        .def("is_feasible", &Route::isFeasible)
        .def("has_excess_load", &Route::hasExcessLoad)
        .def("has_time_warp", &Route::hasTimeWarp)
        .def("capacity", &Route::capacity)
        .def("depot", &Route::depot)
        .def("fixed_vehicle_cost", &Route::fixedVehicleCost)
        .def("load", &Route::load)
        .def("excess_load", &Route::excessLoad)
        .def("distance", &Route::distance)
        .def("duration", &Route::duration)
        .def("max_duration", &Route::maxDuration)
        .def("time_warp", &Route::timeWarp)
        .def(
            "dist_at",
            [](Route const &route, size_t idx) {
                return static_cast<pyvrp::DistanceSegment>(route.at(idx));
            },
            py::arg("idx"))
        .def(
            "dist_between",
            [](Route const &route, size_t start, size_t end) {
                return static_cast<pyvrp::DistanceSegment>(
                    route.between(start, end));
            },
            py::arg("start"),
            py::arg("end"))
        .def(
            "dist_after",
            [](Route const &route, size_t start) {
                return static_cast<pyvrp::DistanceSegment>(route.after(start));
            },
            py::arg("start"))
        .def(
            "dist_before",
            [](Route const &route, size_t end) {
                return static_cast<pyvrp::DistanceSegment>(route.before(end));
            },
            py::arg("end"))
        .def(
            "load_at",
            [](Route const &route, size_t idx) {
                return static_cast<pyvrp::LoadSegment>(route.at(idx));
            },
            py::arg("idx"))
        .def(
            "load_between",
            [](Route const &route, size_t start, size_t end) {
                return static_cast<pyvrp::LoadSegment>(
                    route.between(start, end));
            },
            py::arg("start"),
            py::arg("end"))
        .def(
            "load_after",
            [](Route const &route, size_t start) {
                return static_cast<pyvrp::LoadSegment>(route.after(start));
            },
            py::arg("start"))
        .def(
            "load_before",
            [](Route const &route, size_t end) {
                return static_cast<pyvrp::LoadSegment>(route.before(end));
            },
            py::arg("end"))
        .def(
            "duration_at",
            [](Route const &route, size_t idx) {
                return static_cast<pyvrp::DurationSegment>(route.at(idx));
            },
            py::arg("idx"))
        .def(
            "duration_between",
            [](Route const &route, size_t start, size_t end) {
                return static_cast<pyvrp::DurationSegment>(
                    route.between(start, end));
            },
            py::arg("start"),
            py::arg("end"))
        .def(
            "duration_after",
            [](Route const &route, size_t start) {
                return static_cast<pyvrp::DurationSegment>(route.after(start));
            },
            py::arg("start"))
        .def(
            "duration_before",
            [](Route const &route, size_t end) {
                return static_cast<pyvrp::DurationSegment>(route.before(end));
            },
            py::arg("end"))
        .def("centroid", &Route::centroid)
        .def("overlaps_with",
             &Route::overlapsWith,
             py::arg("other"),
             py::arg("tolerance"))
        .def("append",
             &Route::push_back,
             py::arg("node"),
             py::keep_alive<1, 2>(),  // keep node alive
             py::keep_alive<2, 1>())  // keep route alive
        .def("clear", &Route::clear)
        .def("insert",
             &Route::insert,
             py::arg("idx"),
             py::arg("node"),
             py::keep_alive<1, 3>(),  // keep node alive
             py::keep_alive<3, 1>())  // keep route alive
        .def("update", &Route::update);

    py::class_<Route::Node>(m, "Node", DOC(pyvrp, search, Route, Node))
        .def(py::init<size_t>(), py::arg("loc"))
        .def_property_readonly("client", &Route::Node::client)
        .def_property_readonly("idx", &Route::Node::idx)
        .def_property_readonly("route", &Route::Node::route)
        .def("is_depot", &Route::Node::isDepot);

    m.def("insert_cost",
          &insertCost,
          py::arg("U"),
          py::arg("V"),
          py::arg("data"),
          py::arg("cost_evaluator"),
          DOC(pyvrp, search, insertCost));

    m.def("remove_cost",
          &removeCost,
          py::arg("U"),
          py::arg("data"),
          py::arg("cost_evaluator"),
          DOC(pyvrp, search, removeCost));
}<|MERGE_RESOLUTION|>--- conflicted
+++ resolved
@@ -1,12 +1,7 @@
 #include "bindings.h"
 #include "Exchange.h"
 #include "LocalSearch.h"
-<<<<<<< HEAD
-=======
-#include "MoveTwoClientsReversed.h"
-#include "RelocateStar.h"
 #include "ReverseSegment.h"
->>>>>>> d4fb14ab
 #include "Route.h"
 #include "SwapRoutes.h"
 #include "SwapStar.h"
@@ -147,28 +142,8 @@
              py::arg("V"),
              py::arg("cost_evaluator"))
         .def("apply", &Exchange<3, 3>::apply, py::arg("U"), py::arg("V"));
-
-<<<<<<< HEAD
-    py::class_<TwoOpt, NodeOp>(m, "TwoOpt", DOC(pyvrp, search, TwoOpt))
-=======
-    py::class_<MoveTwoClientsReversed, NodeOp>(
-        m, "MoveTwoClientsReversed", DOC(pyvrp, search, MoveTwoClientsReversed))
-        .def(py::init<pyvrp::ProblemData const &>(),
-             py::arg("data"),
-             py::keep_alive<1, 2>())  // keep data alive
-        .def("evaluate",
-             &MoveTwoClientsReversed::evaluate,
-             py::arg("U"),
-             py::arg("V"),
-             py::arg("cost_evaluator"))
-        .def("apply",
-             &MoveTwoClientsReversed::apply,
-             py::arg("U"),
-             py::arg("V"));
-
     py::class_<ReverseSegment, NodeOp>(
         m, "ReverseSegment", DOC(pyvrp, search, ReverseSegment))
->>>>>>> d4fb14ab
         .def(py::init<pyvrp::ProblemData const &>(),
              py::arg("data"),
              py::keep_alive<1, 2>())  // keep data alive
