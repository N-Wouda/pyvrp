--- conflicted
+++ resolved
@@ -86,13 +86,8 @@
 
 void Route::clear()
 {
-<<<<<<< HEAD
-    if (nodes.size() == 2)
-        return;
-=======
     if (nodes.size() == 2)  // then the route is already empty and we have
         return;             // nothing to do.
->>>>>>> 8dc91e76
 
     for (auto *node : nodes)
         node->unassign();
@@ -110,11 +105,8 @@
 void Route::insert(size_t idx, Node *node)
 {
     assert(0 < idx && idx < nodes.size());
-<<<<<<< HEAD
-
-=======
->>>>>>> 8dc91e76
     nodes.insert(nodes.begin() + idx, node);
+
     for (size_t after = idx; after != nodes.size(); ++after)
         nodes[after]->assign(this, after);
 
