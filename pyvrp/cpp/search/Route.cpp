--- conflicted
+++ resolved
@@ -65,7 +65,7 @@
     endDepot.route_ = this;
 
     auto const &vehicleType = data.vehicleType(vehicleType_);
-    auto const &depot = data.client(vehicleType.depot);
+    auto const &depot = data.depot(vehicleType.depot);
 
     // Time window is limited by both the depot open and closing times, and
     // the vehicle's start and end of shift, whichever is tighter. If the
@@ -83,13 +83,8 @@
                  0);
 
     stats.clear();  // clear stats and reinsert depot statistics.
-<<<<<<< HEAD
-    stats.emplace_back(depot, data.depot(depot));
-    stats.emplace_back(depot, data.depot(depot));
-=======
     stats.emplace_back(depotTws);
     stats.emplace_back(depotTws);
->>>>>>> 8d44715d
 }
 
 void Route::insert(size_t idx, Node *node)
@@ -104,11 +99,7 @@
     // We do not need to update the statistics; Route::update() will handle
     // that later.
     stats.insert(stats.begin() + idx,
-<<<<<<< HEAD
-                 {node->client(), data.location(node->client())});
-=======
-                 TWS(node->client(), data.client(node->client())));
->>>>>>> 8d44715d
+                 TWS(node->client(), data.location(node->client())));
 
     for (size_t after = idx; after != nodes.size(); ++after)
         nodes[after]->idx_ = after;
