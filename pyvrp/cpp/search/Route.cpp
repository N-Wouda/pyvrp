#include "Route.h"

#include <cmath>
#include <numbers>
#include <ostream>
#include <utility>

using pyvrp::search::Route;

Route::Node::Node(size_t loc) : loc_(loc), idx_(0), route_(nullptr) {}

Route::Route(ProblemData const &data, size_t idx, size_t vehicleType)
    : data(data),
      vehicleType_(data.vehicleType(vehicleType)),
      vehTypeIdx_(vehicleType),
      idx_(idx),
      startDepot_(vehicleType_.startDepot),
      endDepot_(vehicleType_.endDepot)
{
    clear();
}

Route::~Route() { clear(); }

std::vector<Route::Node *>::const_iterator Route::begin() const
{
    return nodes.begin() + 1;
}
std::vector<Route::Node *>::const_iterator Route::end() const
{
    return nodes.end() - 1;
}

std::vector<Route::Node *>::iterator Route::begin()
{
    return nodes.begin() + 1;
}
std::vector<Route::Node *>::iterator Route::end() { return nodes.end() - 1; }

std::pair<double, double> const &Route::centroid() const
{
    assert(!dirty);
    return centroid_;
}

size_t Route::vehicleType() const { return vehTypeIdx_; }

bool Route::overlapsWith(Route const &other, double tolerance) const
{
    assert(!dirty && !other.dirty);

    auto const [dataX, dataY] = data.centroid();
    auto const [thisX, thisY] = centroid_;
    auto const [otherX, otherY] = other.centroid_;

    // Each angle is in [-pi, pi], so the absolute difference is in [0, tau].
    auto const thisAngle = std::atan2(thisY - dataY, thisX - dataX);
    auto const otherAngle = std::atan2(otherY - dataY, otherX - dataX);
    auto const absDiff = std::abs(thisAngle - otherAngle);

    // First case is obvious. Second case exists because tau and 0 are also
    // close together but separated by one period.
    auto constexpr tau = 2 * std::numbers::pi;
    return absDiff <= tolerance * tau || absDiff >= (1 - tolerance) * tau;
}

void Route::clear()
{
    for (auto *node : nodes)  // unassign all nodes from route.
    {
        node->idx_ = 0;
        node->route_ = nullptr;
    }

    nodes.clear();  // clear nodes and reinsert the depots.
    nodes.push_back(&startDepot_);
    nodes.push_back(&endDepot_);

    startDepot_.idx_ = 0;
    startDepot_.route_ = this;

<<<<<<< HEAD
    endDepot_.idx_ = 1;
    endDepot_.route_ = this;
=======
    endDepot.idx_ = 1;
    endDepot.route_ = this;
>>>>>>> 62b8e11b

    // Clear all existing statistics and reinsert depot statistics.
    distAt = {DistanceSegment(vehicleType_.startDepot),
              DistanceSegment(vehicleType_.endDepot)};
    distAfter = distAt;
    distBefore = distAt;

    loadAt = {LoadSegment(0, 0, 0), LoadSegment(0, 0, 0)};
    loadAfter = loadAt;
    loadBefore = loadAt;

<<<<<<< HEAD
    // Time window is limited by both the depot open and closing times, and
    // the vehicle's start and end of shift, whichever is tighter.
    ProblemData::Depot const &start = data.location(vehicleType_.startDepot);
    DurationSegment startDS(vehicleType_.startDepot,
                            vehicleType_.startDepot,
                            0,
                            0,
                            std::max(start.twEarly, vehicleType_.twEarly),
                            std::min(start.twLate, vehicleType_.twLate),
                            0);

    ProblemData::Depot const &end = data.location(vehicleType_.endDepot);
    DurationSegment endDS(vehicleType_.endDepot,
                          vehicleType_.endDepot,
                          0,
                          0,
                          std::max(end.twEarly, vehicleType_.twEarly),
                          std::min(end.twLate, vehicleType_.twLate),
                          0);

    durAt = {startDS, endDS};
=======
    DurationSegment depotDS(vehicleType_);
    durAt = {depotDS, depotDS};
>>>>>>> 62b8e11b
    durAfter = durAt;
    durBefore = durAt;

#ifndef NDEBUG
    dirty = false;
#endif
}

void Route::insert(size_t idx, Node *node)
{
    assert(0 < idx && idx < nodes.size());
    assert(!node->route());  // must previously have been unassigned

    node->idx_ = idx;
    node->route_ = this;
    nodes.insert(nodes.begin() + idx, node);

    for (size_t after = idx; after != nodes.size(); ++after)
        nodes[after]->idx_ = after;

    // We do not need to update the statistics; Route::update() will handle
    // that later. We just need to ensure the right client data is inserted.
    distAt.emplace(distAt.begin() + idx, node->client());
    distBefore.emplace(distBefore.begin() + idx, node->client());
    distAfter.emplace(distAfter.begin() + idx, node->client());

    ProblemData::Client const &client = data.location(node->client());

    loadAt.emplace(loadAt.begin() + idx, client);
    loadAfter.emplace(loadAfter.begin() + idx, client);
    loadBefore.emplace(loadBefore.begin() + idx, client);

    durAt.emplace(durAt.begin() + idx, node->client(), client);
    durAfter.emplace(durAfter.begin() + idx, node->client(), client);
    durBefore.emplace(durBefore.begin() + idx, node->client(), client);

#ifndef NDEBUG
    dirty = true;
#endif
}

void Route::push_back(Node *node)
{
    insert(size() + 1, node);

#ifndef NDEBUG
    dirty = true;
#endif
}

void Route::remove(size_t idx)
{
    assert(0 < idx && idx < nodes.size() - 1);
    assert(nodes[idx]->route() == this);  // must currently be in this route

    auto *node = nodes[idx];

    node->idx_ = 0;
    node->route_ = nullptr;

    nodes.erase(nodes.begin() + idx);

    for (auto after = idx; after != nodes.size(); ++after)
        nodes[after]->idx_ = after;

    distAt.erase(distAt.begin() + idx);
    distBefore.erase(distBefore.begin() + idx);
    distAfter.erase(distAfter.begin() + idx);

    loadAt.erase(loadAt.begin() + idx);
    loadBefore.erase(loadBefore.begin() + idx);
    loadAfter.erase(loadAfter.begin() + idx);

    durAt.erase(durAt.begin() + idx);
    durBefore.erase(durBefore.begin() + idx);
    durAfter.erase(durAfter.begin() + idx);

#ifndef NDEBUG
    dirty = true;
#endif
}

void Route::swap(Node *first, Node *second)
{
    // TODO specialise std::swap for Node
    std::swap(first->route_->nodes[first->idx_],
              second->route_->nodes[second->idx_]);

    // Only need to swap the segments *at* the client's index. Other cached
    // values are recomputed based on these values, and that recompute will
    // overwrite the other outdated (cached) segments.
    std::swap(first->route_->distAt[first->idx_],
              second->route_->distAt[second->idx_]);
    std::swap(first->route_->loadAt[first->idx_],
              second->route_->loadAt[second->idx_]);
    std::swap(first->route_->durAt[first->idx_],
              second->route_->durAt[second->idx_]);

    std::swap(first->route_, second->route_);
    std::swap(first->idx_, second->idx_);

#ifndef NDEBUG
    first->route_->dirty = true;
    second->route_->dirty = true;
#endif
}

void Route::update()
{
    centroid_ = {0, 0};

    for (size_t idx = 1; idx != nodes.size(); ++idx)
    {
        auto const *node = nodes[idx];
        size_t const client = node->client();

        if (!node->isDepot())
        {
            ProblemData::Client const &clientData = data.location(client);
            centroid_.first += static_cast<double>(clientData.x) / size();
            centroid_.second += static_cast<double>(clientData.y) / size();
        }
    }

    // Backward segments (depot -> client).
    for (size_t idx = 1; idx != nodes.size(); ++idx)
    {
        distBefore[idx] = DistanceSegment::merge(
            data.distanceMatrix(profile()), distBefore[idx - 1], distAt[idx]);

        loadBefore[idx] = LoadSegment::merge(loadBefore[idx - 1], loadAt[idx]);

#ifndef PYVRP_NO_TIME_WINDOWS
        durBefore[idx] = DurationSegment::merge(
            data.durationMatrix(profile()), durBefore[idx - 1], durAt[idx]);
#endif
    }

    // Forward segments (client -> depot).
    for (auto idx = nodes.size() - 1; idx != 0; --idx)
    {
        distAfter[idx - 1] = DistanceSegment::merge(
            data.distanceMatrix(profile()), distAt[idx - 1], distAfter[idx]);

        loadAfter[idx - 1]
            = LoadSegment::merge(loadAt[idx - 1], loadAfter[idx]);

#ifndef PYVRP_NO_TIME_WINDOWS
        durAfter[idx - 1] = DurationSegment::merge(
            data.durationMatrix(profile()), durAt[idx - 1], durAfter[idx]);
#endif
    }

#ifndef NDEBUG
    dirty = false;
#endif
}

std::ostream &operator<<(std::ostream &out, pyvrp::search::Route const &route)
{
    out << "Route #" << route.idx() + 1 << ":";  // route number
    for (auto *node : route)
        out << ' ' << node->client();  // client index
    out << '\n';

    return out;
}<|MERGE_RESOLUTION|>--- conflicted
+++ resolved
@@ -79,13 +79,8 @@
     startDepot_.idx_ = 0;
     startDepot_.route_ = this;
 
-<<<<<<< HEAD
     endDepot_.idx_ = 1;
     endDepot_.route_ = this;
-=======
-    endDepot.idx_ = 1;
-    endDepot.route_ = this;
->>>>>>> 62b8e11b
 
     // Clear all existing statistics and reinsert depot statistics.
     distAt = {DistanceSegment(vehicleType_.startDepot),
@@ -97,32 +92,8 @@
     loadAfter = loadAt;
     loadBefore = loadAt;
 
-<<<<<<< HEAD
-    // Time window is limited by both the depot open and closing times, and
-    // the vehicle's start and end of shift, whichever is tighter.
-    ProblemData::Depot const &start = data.location(vehicleType_.startDepot);
-    DurationSegment startDS(vehicleType_.startDepot,
-                            vehicleType_.startDepot,
-                            0,
-                            0,
-                            std::max(start.twEarly, vehicleType_.twEarly),
-                            std::min(start.twLate, vehicleType_.twLate),
-                            0);
-
-    ProblemData::Depot const &end = data.location(vehicleType_.endDepot);
-    DurationSegment endDS(vehicleType_.endDepot,
-                          vehicleType_.endDepot,
-                          0,
-                          0,
-                          std::max(end.twEarly, vehicleType_.twEarly),
-                          std::min(end.twLate, vehicleType_.twLate),
-                          0);
-
-    durAt = {startDS, endDS};
-=======
-    DurationSegment depotDS(vehicleType_);
-    durAt = {depotDS, depotDS};
->>>>>>> 62b8e11b
+    durAt = {DurationSegment(vehicleType_.startDepot, vehicleType_),
+             DurationSegment(vehicleType_.endDepot, vehicleType_)};
     durAfter = durAt;
     durBefore = durAt;
 
