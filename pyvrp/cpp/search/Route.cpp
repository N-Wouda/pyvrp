#define _USE_MATH_DEFINES  // needed to get M_PI etc. on Windows builds
// TODO use std::numbers::pi instead of M_PI when C++20 is supported by CIBW

#include "Route.h"

#include <cassert>
#include <cmath>
#include <ostream>

using TWS = TimeWindowSegment;

<<<<<<< HEAD
Route::Route(ProblemData const &data) : data(data), centroid({0, 0}) {}
=======
Route::Route(ProblemData const &data, size_t const idx, size_t const vehType)
    : data(data), vehicleType_(vehType), idx(idx)
{
}
>>>>>>> 772eed1d

void Route::setupNodes()
{
    nodes.clear();
    auto *node = depot;

    do
    {
        node = n(node);
        nodes.push_back(node);
    } while (!node->isDepot());
}

void Route::setupCentroid()
{
    centroid = {0, 0};

    for (auto it = nodes.begin(); it != nodes.end() - 1; ++it)
    {
        auto const *node = *it;
        assert(!node->isDepot());

        auto const &clientData = data.client(node->client);
        centroid.first += static_cast<double>(clientData.x) / size();
        centroid.second += static_cast<double>(clientData.y) / size();
    }
}

void Route::setupRouteTimeWindows()
{
    auto *node = nodes.back();

    do  // forward time window segments
    {
        auto *prev = p(node);
        prev->twAfter
            = TWS::merge(data.durationMatrix(), prev->tw, node->twAfter);
        node = prev;
    } while (!node->isDepot());
}

<<<<<<< HEAD
bool Route::overlapsWith(Route const &other, double tolerance) const
=======
size_t Route::vehicleType() const { return vehicleType_; }

bool Route::overlapsWith(Route const &other, int const tolerance) const
>>>>>>> 772eed1d
{
    assert(0 <= tolerance && tolerance <= 1);

    auto const [dataX, dataY] = data.centroid();
    auto const [thisX, thisY] = centroid;
    auto const [otherX, otherY] = other.centroid;

    // Each angle is in [-pi, pi], since that's what atan2 returns. So if the
    // tolerance is 100%, we should allow values up to 2 * pi.
    auto const thisAngle = std::atan2(thisY - dataY, thisX - dataX);
    auto const otherAngle = std::atan2(otherY - dataY, otherX - dataX);
    return std::abs(thisAngle - otherAngle) <= tolerance * 2 * M_PI;
}

void Route::update()
{
    auto const oldNodes = nodes;
    setupNodes();

    Load load = 0;
    Distance distance = 0;
    Distance reverseDistance = 0;
    bool foundChange = false;

    for (size_t pos = 0; pos != nodes.size(); ++pos)
    {
        auto *node = nodes[pos];

        if (!foundChange && (pos >= oldNodes.size() || node != oldNodes[pos]))
        {
            foundChange = true;

            if (pos > 0)  // change at pos, so everything before is the same
            {             // and we can re-use cumulative calculations
                load = nodes[pos - 1]->cumulatedLoad;
                distance = nodes[pos - 1]->cumulatedDistance;
                reverseDistance = nodes[pos - 1]->cumulatedReversalDistance;
            }
        }

        if (!foundChange)
            continue;

        load += data.client(node->client).demand;
        distance += data.dist(p(node)->client, node->client);

        reverseDistance += data.dist(node->client, p(node)->client);
        reverseDistance -= data.dist(p(node)->client, node->client);

        node->position = pos + 1;
        node->cumulatedLoad = load;
        node->cumulatedDistance = distance;
        node->cumulatedReversalDistance = reverseDistance;
        node->twBefore
            = TWS::merge(data.durationMatrix(), p(node)->twBefore, node->tw);
    }

    setupCentroid();
    setupRouteTimeWindows();

    load_ = nodes.back()->cumulatedLoad;
    isLoadFeasible_ = load_ <= capacity();

    timeWarp_ = nodes.back()->twBefore.totalTimeWarp();
    isTimeWarpFeasible_ = timeWarp_ == 0;
}

std::ostream &operator<<(std::ostream &out, Route const &route)
{
    out << "Route #" << route.idx + 1 << ":";  // route number
    for (auto *node = n(route.depot); !node->isDepot(); node = n(node))
        out << ' ' << node->client;  // client index
    out << '\n';

    return out;
}<|MERGE_RESOLUTION|>--- conflicted
+++ resolved
@@ -9,14 +9,10 @@
 
 using TWS = TimeWindowSegment;
 
-<<<<<<< HEAD
-Route::Route(ProblemData const &data) : data(data), centroid({0, 0}) {}
-=======
 Route::Route(ProblemData const &data, size_t const idx, size_t const vehType)
-    : data(data), vehicleType_(vehType), idx(idx)
+    : data(data), vehicleType_(vehType), centroid({0, 0}), idx(idx)
 {
 }
->>>>>>> 772eed1d
 
 void Route::setupNodes()
 {
@@ -58,13 +54,9 @@
     } while (!node->isDepot());
 }
 
-<<<<<<< HEAD
-bool Route::overlapsWith(Route const &other, double tolerance) const
-=======
 size_t Route::vehicleType() const { return vehicleType_; }
 
-bool Route::overlapsWith(Route const &other, int const tolerance) const
->>>>>>> 772eed1d
+bool Route::overlapsWith(Route const &other, double tolerance) const
 {
     assert(0 <= tolerance && tolerance <= 1);
 
