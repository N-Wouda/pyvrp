--- conflicted
+++ resolved
@@ -163,16 +163,8 @@
     setupSector();
     setupRouteTimeWindows();
 
-<<<<<<< HEAD
-    load_ = nodes.back()->cumulatedLoad;
-    isLoadFeasible_ = load_ <= capacity();
-
-    tws_ = nodes.back()->twBefore;
-    isTimeWarpFeasible_ = tws_.totalTimeWarp() == 0;
-=======
     load_ = endDepot.cumulatedLoad;
-    timeWarp_ = endDepot.twBefore.totalTimeWarp();
->>>>>>> 6b264318
+    tws_ = endDepot.twBefore.twBefore();
 }
 
 std::ostream &operator<<(std::ostream &out, pyvrp::search::Route const &route)
