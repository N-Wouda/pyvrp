--- conflicted
+++ resolved
@@ -240,35 +240,16 @@
         distAfter[idx - 1] = DistanceSegment::merge(
             data.distanceMatrix(profile()), distAt[idx - 1], distAfter[idx]);
 
-<<<<<<< HEAD
-        if (data.characteristics().hasDuration)
+    if (data.characteristics().hasDuration)  // Duration.
+    {
+        for (size_t idx = 1; idx != nodes.size(); ++idx)
             durBefore[idx] = DurationSegment::merge(
                 data.durationMatrix(profile()), durBefore[idx - 1], durAt[idx]);
-    }
-=======
-#ifndef PYVRP_NO_TIME_WINDOWS
-    // Duration.
-    for (size_t idx = 1; idx != nodes.size(); ++idx)
-        durBefore[idx] = DurationSegment::merge(
-            data.durationMatrix(profile()), durBefore[idx - 1], durAt[idx]);
->>>>>>> 049800a8
-
-    for (auto idx = nodes.size() - 1; idx != 0; --idx)
-<<<<<<< HEAD
-    {
-        distAfter[idx - 1] = DistanceSegment::merge(
-            data.distanceMatrix(profile()), distAt[idx - 1], distAfter[idx]);
-
-        loadAfter[idx - 1]
-            = LoadSegment::merge(loadAt[idx - 1], loadAfter[idx]);
-
-        if (data.characteristics().hasDuration)
+
+        for (auto idx = nodes.size() - 1; idx != 0; --idx)
             durAfter[idx - 1] = DurationSegment::merge(
                 data.durationMatrix(profile()), durAt[idx - 1], durAfter[idx]);
-=======
-        durAfter[idx - 1] = DurationSegment::merge(
-            data.durationMatrix(profile()), durAt[idx - 1], durAfter[idx]);
-#endif
+    }
 
     // Load.
     for (size_t dim = 0; dim != data.numLoadDimensions(); ++dim)
@@ -283,7 +264,6 @@
         for (auto idx = nodes.size() - 1; idx != 0; --idx)
             loadAfter[dim][idx - 1]
                 = LoadSegment::merge(loadAt[dim][idx - 1], loadAfter[dim][idx]);
->>>>>>> 049800a8
     }
 
 #ifndef NDEBUG
