#include "Route.h"

#include <cmath>
#include <numbers>
#include <ostream>
#include <utility>

using pyvrp::search::Route;

Route::Node::Node(size_t loc) : loc_(loc), idx_(0), route_(nullptr) {}

void Route::Node::assign(Route *route, size_t idx)
{
    assert(!route_);  // must not currently be assigned
    idx_ = idx;
    route_ = route;
}

void Route::Node::unassign()
{
    idx_ = 0;
    route_ = nullptr;
}

Route::Route(ProblemData const &data, size_t idx, size_t vehicleType)
    : data(data),
      vehicleType_(data.vehicleType(vehicleType)),
      idx_(idx),
      startDepot_(vehicleType_.startDepot),
      endDepot_(vehicleType_.endDepot),
      loadAt(data.numLoadDimensions()),
      loadAfter(data.numLoadDimensions()),
      loadBefore(data.numLoadDimensions()),
      load_(data.numLoadDimensions()),
      excessLoad_(data.numLoadDimensions())
{
    clear();
}

Route::~Route() { clear(); }

std::vector<Route::Node *>::const_iterator Route::begin() const
{
    return nodes.begin() + 1;
}
std::vector<Route::Node *>::const_iterator Route::end() const
{
    return nodes.end() - 1;
}

std::vector<Route::Node *>::iterator Route::begin()
{
    return nodes.begin() + 1;
}
std::vector<Route::Node *>::iterator Route::end() { return nodes.end() - 1; }

std::pair<double, double> const &Route::centroid() const
{
    assert(!dirty);
    return centroid_;
}

size_t Route::vehicleType() const
{
    auto const &vehicleTypes = data.vehicleTypes();
    return std::distance(&vehicleTypes[0], &vehicleType_);
}

bool Route::overlapsWith(Route const &other, double tolerance) const
{
    assert(!dirty && !other.dirty);

    auto const [dataX, dataY] = data.centroid();
    auto const [thisX, thisY] = centroid_;
    auto const [otherX, otherY] = other.centroid_;

    // Each angle is in [-pi, pi], so the absolute difference is in [0, tau].
    auto const thisAngle = std::atan2(thisY - dataY, thisX - dataX);
    auto const otherAngle = std::atan2(otherY - dataY, otherX - dataX);
    auto const absDiff = std::abs(thisAngle - otherAngle);

    // First case is obvious. Second case exists because tau and 0 are also
    // close together but separated by one period.
    auto constexpr tau = 2 * std::numbers::pi;
    return absDiff <= tolerance * tau || absDiff >= (1 - tolerance) * tau;
}

void Route::clear()
{
    for (auto *node : nodes)
        node->unassign();

    nodes.clear();  // clear nodes and reinsert the depots.
    nodes.push_back(&startDepot_);
    nodes.push_back(&endDepot_);

    startDepot_.assign(this, 0);
    endDepot_.assign(this, 1);

    update();
}

void Route::insert(size_t idx, Node *node)
{
    assert(0 < idx && idx < nodes.size());

    node->assign(this, idx);
    nodes.insert(nodes.begin() + idx, node);

    for (size_t after = idx; after != nodes.size(); ++after)
        nodes[after]->idx_ = after;

#ifndef NDEBUG
    dirty = true;
#endif
}

void Route::push_back(Node *node)
{
    insert(size() + 1, node);

#ifndef NDEBUG
    dirty = true;
#endif
}

void Route::remove(size_t idx)
{
    assert(0 < idx && idx < nodes.size() - 1);
    assert(nodes[idx]->route() == this);  // must currently be in this route

    nodes[idx]->unassign();
    nodes.erase(nodes.begin() + idx);

    for (auto after = idx; after != nodes.size(); ++after)
        nodes[after]->idx_ = after;

#ifndef NDEBUG
    dirty = true;
#endif
}

void Route::swap(Node *first, Node *second)
{
    // TODO specialise std::swap for Node
    if (first->route_)
        first->route_->nodes[first->idx_] = second;

    if (second->route_)
        second->route_->nodes[second->idx_] = first;

    std::swap(first->route_, second->route_);
    std::swap(first->idx_, second->idx_);

#ifndef NDEBUG
    if (first->route_)
        first->route_->dirty = true;

    if (second->route_)
        second->route_->dirty = true;
#endif
}

void Route::update()
{
    visits.clear();
    for (auto const *node : nodes)
        visits.emplace_back(node->client());

    centroid_ = {0, 0};
    for (size_t idx = 1; idx != nodes.size() - 1; ++idx)
    {
        ProblemData::Client const &clientData = data.location(visits[idx]);
        centroid_.first += static_cast<double>(clientData.x) / size();
        centroid_.second += static_cast<double>(clientData.y) / size();
    }

    // Distance.
    auto const &distMat = data.distanceMatrix(profile());

    cumDist.resize(nodes.size());
    cumDist[0] = 0;
    for (size_t idx = 1; idx != nodes.size(); ++idx)
        cumDist[idx] = cumDist[idx - 1] + distMat(visits[idx - 1], visits[idx]);

    durAt.resize(nodes.size());
<<<<<<< HEAD
    durBefore.resize(nodes.size());
    durAfter.resize(nodes.size());
    if (data.characteristics().hasDuration)  // Duration.
    {
        durAt[0] = {vehicleType_};
        durAt[nodes.size() - 1] = {vehicleType_};
=======
    durAt[0] = {vehicleType_, vehicleType_.startLate};
    durAt[nodes.size() - 1] = {vehicleType_, vehicleType_.twLate};
>>>>>>> 82abc85f

        for (size_t idx = 1; idx != nodes.size() - 1; ++idx)
            durAt[idx] = {data.location(visits[idx])};

        auto const &durMat = data.durationMatrix(profile());

        durBefore[0] = durAt[0];
        for (size_t idx = 1; idx != nodes.size(); ++idx)
            durBefore[idx]
                = DurationSegment::merge(durMat(visits[idx - 1], visits[idx]),
                                         durBefore[idx - 1],
                                         durAt[idx]);

        durAfter[nodes.size() - 1] = durAt[nodes.size() - 1];
        for (size_t idx = nodes.size() - 1; idx != 0; --idx)
            durAfter[idx - 1]
                = DurationSegment::merge(durMat(visits[idx - 1], visits[idx]),
                                         durAt[idx - 1],
                                         durAfter[idx]);
    }

    // Load.
    for (size_t dim = 0; dim != data.numLoadDimensions(); ++dim)
    {
        loadAt[dim].resize(nodes.size());
        loadAt[dim][0] = {};
        loadAt[dim][nodes.size() - 1] = {};

        for (size_t idx = 1; idx != nodes.size() - 1; ++idx)
            loadAt[dim][idx] = {data.location(visits[idx]), dim};

        loadBefore[dim].resize(nodes.size());
        loadBefore[dim][0] = loadAt[dim][0];
        for (size_t idx = 1; idx != nodes.size(); ++idx)
            loadBefore[dim][idx] = LoadSegment::merge(loadBefore[dim][idx - 1],
                                                      loadAt[dim][idx]);

        load_[dim] = loadBefore[dim].back().load();
        excessLoad_[dim] = std::max<Load>(load_[dim] - capacity()[dim], 0);

        loadAfter[dim].resize(nodes.size());
        loadAfter[dim][nodes.size() - 1] = loadAt[dim][nodes.size() - 1];
        for (size_t idx = nodes.size() - 1; idx != 0; --idx)
            loadAfter[dim][idx - 1]
                = LoadSegment::merge(loadAt[dim][idx - 1], loadAfter[dim][idx]);
    }

#ifndef NDEBUG
    dirty = false;
#endif
}

std::ostream &operator<<(std::ostream &out, pyvrp::search::Route const &route)
{
    out << "Route #" << route.idx() + 1 << ":";  // route number
    for (auto *node : route)
        out << ' ' << node->client();  // client index
    out << '\n';

    return out;
}<|MERGE_RESOLUTION|>--- conflicted
+++ resolved
@@ -184,23 +184,18 @@
         cumDist[idx] = cumDist[idx - 1] + distMat(visits[idx - 1], visits[idx]);
 
     durAt.resize(nodes.size());
-<<<<<<< HEAD
+    durAt[0] = {vehicleType_, vehicleType_.startLate};
+    durAt[nodes.size() - 1] = {vehicleType_, vehicleType_.twLate};
+
+    for (size_t idx = 1; idx != nodes.size() - 1; ++idx)
+        durAt[idx] = {data.location(visits[idx])};
+
+    auto const &durMat = data.durationMatrix(profile());
+
     durBefore.resize(nodes.size());
     durAfter.resize(nodes.size());
     if (data.characteristics().hasDuration)  // Duration.
     {
-        durAt[0] = {vehicleType_};
-        durAt[nodes.size() - 1] = {vehicleType_};
-=======
-    durAt[0] = {vehicleType_, vehicleType_.startLate};
-    durAt[nodes.size() - 1] = {vehicleType_, vehicleType_.twLate};
->>>>>>> 82abc85f
-
-        for (size_t idx = 1; idx != nodes.size() - 1; ++idx)
-            durAt[idx] = {data.location(visits[idx])};
-
-        auto const &durMat = data.durationMatrix(profile());
-
         durBefore[0] = durAt[0];
         for (size_t idx = 1; idx != nodes.size(); ++idx)
             durBefore[idx]
