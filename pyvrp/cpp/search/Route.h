#ifndef PYVRP_ROUTE_H
#define PYVRP_ROUTE_H

<<<<<<< HEAD
#include "Node.h"
=======
#include "CircleSector.h"
>>>>>>> 5b1f48b6
#include "ProblemData.h"
#include "TimeWindowSegment.h"

#include <cassert>
#include <iosfwd>

namespace pyvrp::search
{
class Route
{
public:
    struct Node
    {
        // TODO rename client to location/loc
        size_t client;           // Location represented by this node
        size_t position = 0;     // Position in the route
        Route *route = nullptr;  // Indicates membership of a route, if any.
        Node *prev = nullptr;    // Predecessor in route
        Node *next = nullptr;    // Successor in route

        // TODO can these data fields be moved to Route?
        Load cumulatedLoad = 0;              // Load depot -> client (incl)
        Distance cumulatedDistance = 0;      // Dist depot - client (incl)
        Distance deltaReversalDistance = 0;  // Delta of depot - client reversed

        TimeWindowSegment tw;        // TWS for individual node (client)
        TimeWindowSegment twBefore;  // TWS for (0...client) including self
        TimeWindowSegment twAfter;   // TWS for (client...0) including self

        Node(size_t client);

        [[nodiscard]] inline bool isDepot() const;

        /**
         * Inserts this node after the other and updates the relevant links.
         */
        void insertAfter(Node *other);

        /**
         * Swaps this node with the other and updates the relevant links.
         */
        void swapWith(Node *other);

        /**
         * Removes this node and updates the relevant links.
         */
        void remove();
    };

private:
    ProblemData const &data;
    size_t const vehicleType_;

<<<<<<< HEAD
    std::vector<Node *> nodes;           // List of (ordered) nodes in route.
    std::pair<double, double> centroid;  // Center point of route's clients.
=======
    std::vector<Node *> nodes;  // List of nodes in this route, excl. depot
    CircleSector sector;        // Circle sector of the route's clients
>>>>>>> 5b1f48b6

    Load load_;          // Current route load.
    Duration timeWarp_;  // Current route time warp.

    // Recomputes the route's center point.
    void setupCentroid();

    // Sets forward node time windows.
    void setupRouteTimeWindows();

public:                // TODO make fields private
    size_t const idx;  // Route index
    Node startDepot;   // Departure depot for this route
    Node endDepot;     // Return depot for this route

    /**
     * @return The client or depot node at the given position.
     */
    [[nodiscard]] inline Node *operator[](size_t position) const;

    [[nodiscard]] inline std::vector<Node *>::const_iterator begin() const;
    [[nodiscard]] inline std::vector<Node *>::const_iterator end() const;

    [[nodiscard]] inline std::vector<Node *>::iterator begin();
    [[nodiscard]] inline std::vector<Node *>::iterator end();

    /**
     * Tests if this route is feasible.
     *
     * @return true if the route is feasible, false otherwise.
     */
    [[nodiscard]] inline bool isFeasible() const;

    /**
     * Determines whether this route is load-feasible.
     *
     * @return true if the route exceeds the capacity, false otherwise.
     */
    [[nodiscard]] inline bool hasExcessLoad() const;

    /**
     * Determines whether this route is time-feasible.
     *
     * @return true if the route has time warp, false otherwise.
     */
    [[nodiscard]] inline bool hasTimeWarp() const;

    /**
     * @return Total load on this route.
     */
    [[nodiscard]] inline Load load() const;

    /**
     * @return Total time warp on this route.
     */
    [[nodiscard]] inline Duration timeWarp() const;

    /**
     * @return The load capacity of this route.
     */
    [[nodiscard]] inline Load capacity() const;

    /**
     * @return true if this route is empty, false otherwise.
     */
    [[nodiscard]] inline bool empty() const;

    /**
     * @return Number of clients in this route.
     */
    [[nodiscard]] inline size_t size() const;

    /**
     * Calculates time window data for segment [start, end].
     */
    [[nodiscard]] inline TimeWindowSegment twBetween(size_t start,
                                                     size_t end) const;

    /**
     * Calculates the distance for segment [start, end].
     */
    [[nodiscard]] inline Distance distBetween(size_t start, size_t end) const;

    /**
     * Calculates the load for segment [start, end].
     */
    [[nodiscard]] inline Load loadBetween(size_t start, size_t end) const;

    /**
     * @return This route's vehicle type.
     */
    [[nodiscard]] size_t vehicleType() const;

    /**
     * Tests if this route potentially overlaps with the other route, subject
     * to a tolerance in [0, 1].
     */
    [[nodiscard]] bool overlapsWith(Route const &other, double tolerance) const;

    /**
     * Updates this route. To be called after swapping nodes/changing the
     * solution.
     */
    void update();

    Route(ProblemData const &data, size_t const idx, size_t const vehType);
};

/**
 * Convenience method accessing the node directly before the argument.
 */
inline Route::Node *p(Route::Node *node) { return node->prev; }

/**
 * Convenience method accessing the node directly after the argument.
 */
inline Route::Node *n(Route::Node *node) { return node->next; }

bool Route::Node::isDepot() const
{
    return this == &route->endDepot || this == &route->startDepot;
}

bool Route::isFeasible() const { return !hasExcessLoad() && !hasTimeWarp(); }

bool Route::hasExcessLoad() const { return load_ > capacity(); }

bool Route::hasTimeWarp() const
{
#ifdef PYVRP_NO_TIME_WINDOWS
    return false;
#else
    return timeWarp_ > 0;
#endif
}

Route::Node *Route::operator[](size_t position) const
{
    assert(position > 0);
    return nodes[position - 1];
}

std::vector<Route::Node *>::const_iterator Route::begin() const
{
    return nodes.begin();
}
std::vector<Route::Node *>::const_iterator Route::end() const
{
    return nodes.end();
}

std::vector<Route::Node *>::iterator Route::begin() { return nodes.begin(); }
std::vector<Route::Node *>::iterator Route::end() { return nodes.end(); }

Load Route::load() const { return load_; }

Duration Route::timeWarp() const { return timeWarp_; }

Load Route::capacity() const { return data.vehicleType(vehicleType_).capacity; }

bool Route::empty() const { return size() == 0; }

size_t Route::size() const { return nodes.size(); }

TimeWindowSegment Route::twBetween(size_t start, size_t end) const
{
    assert(0 < start && start <= end && end <= nodes.size() + 1);

    auto tws = nodes[start - 1]->tw;
    auto *node = nodes[start - 1];

    for (size_t step = start; step != end; ++step)
    {
        node = n(node);
        tws = TimeWindowSegment::merge(data.durationMatrix(), tws, node->tw);
    }

    return tws;
}

Distance Route::distBetween(size_t start, size_t end) const
{
    assert(start <= end && end <= nodes.size() + 1);

    auto const startDist = start == 0 ? 0 : nodes[start - 1]->cumulatedDistance;
    auto const endDist = end == nodes.size() + 1
                             ? endDepot.cumulatedDistance
                             : nodes[end - 1]->cumulatedDistance;

    assert(startDist <= endDist);

    return endDist - startDist;
}

Load Route::loadBetween(size_t start, size_t end) const
{
    assert(start <= end && end <= nodes.size() + 1);

    auto const *startNode = start == 0 ? &startDepot : nodes[start - 1];
    auto const atStart = data.client(startNode->client).demand;
    auto const startLoad = startNode->cumulatedLoad;
    auto const endLoad = end == nodes.size() + 1
                             ? endDepot.cumulatedLoad
                             : nodes[end - 1]->cumulatedLoad;

    assert(startLoad <= endLoad);

    return endLoad - startLoad + atStart;
}
}  // namespace pyvrp::search

// Outputs a route into a given ostream in CVRPLib format
std::ostream &operator<<(std::ostream &out, pyvrp::search::Route const &route);

#endif  // PYVRP_ROUTE_H<|MERGE_RESOLUTION|>--- conflicted
+++ resolved
@@ -1,11 +1,6 @@
 #ifndef PYVRP_ROUTE_H
 #define PYVRP_ROUTE_H
 
-<<<<<<< HEAD
-#include "Node.h"
-=======
-#include "CircleSector.h"
->>>>>>> 5b1f48b6
 #include "ProblemData.h"
 #include "TimeWindowSegment.h"
 
@@ -59,13 +54,8 @@
     ProblemData const &data;
     size_t const vehicleType_;
 
-<<<<<<< HEAD
-    std::vector<Node *> nodes;           // List of (ordered) nodes in route.
+    std::vector<Node *> nodes;  // List of nodes in this route, excl. depot
     std::pair<double, double> centroid;  // Center point of route's clients.
-=======
-    std::vector<Node *> nodes;  // List of nodes in this route, excl. depot
-    CircleSector sector;        // Circle sector of the route's clients
->>>>>>> 5b1f48b6
 
     Load load_;          // Current route load.
     Duration timeWarp_;  // Current route time warp.
