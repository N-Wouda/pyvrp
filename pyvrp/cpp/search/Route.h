#ifndef PYVRP_ROUTE_H
#define PYVRP_ROUTE_H

#include "LoadSegment.h"
#include "ProblemData.h"
#include "TimeWindowSegment.h"

#include <cassert>
#include <iosfwd>

namespace pyvrp::search
{
/**
 * This ``Route`` class supports fast delta cost computations and in-place
 * modification. It can be used to implement move evaluations.
 *
 * A ``Route`` object tracks a full route, including the depots. The clients
 * and depots on the route can be accessed using ``Route::operator[]`` on a
 * ``route`` object: ``route[0]`` and ``route[route.size() + 1]`` are the start
 * and end depots, respectively, and any clients in between are on the indices
 * ``{1, ..., size()}`` (empty if ``size() == 0``). Note that ``Route::size()``
 * returns the number of *clients* in the route; this excludes the depots.
 *
 * .. note::
 *
 *    Modifications to the ``Route`` object do not immediately propagate to its
 *    statistics like time window, load and distance data. To make that happen,
 *    ``Route::update()`` must be called!
 */
class Route
{
    // These proxy classes (defined further below) handle transparent access
    // to the route's segment-specific statistics.
    friend class ProxyAt;
    friend class ProxyAfter;
    friend class ProxyBefore;
    friend class ProxyBetween;

public:
    /**
     * Light wrapper class around a client or depot location. This class tracks
     * the route it is in, and the position and role it currently has in that
     * route.
     */
    class Node
    {
        friend class Route;

        size_t loc_;    // Location represented by this node
        size_t idx_;    // Position in the route
        Route *route_;  // Indicates membership of a route, if any

    public:
        Node(size_t loc);

        /**
         * Returns the location represented by this node.
         */
        [[nodiscard]] inline size_t client() const;  // TODO rename to loc

        /**
         * Returns this node's position in a route. This value is ``0`` when
         * the node is *not* in a route.
         */
        [[nodiscard]] inline size_t idx() const;

        /**
         * Returns the route this node is currently in. If the node is not in
         * a route, this returns ``None`` (C++: ``nullptr``).
         */
        [[nodiscard]] inline Route *route() const;

        /**
         * Returns whether this node is a depot. A node can only be a depot if
         * it is in a route.
         */
        [[nodiscard]] inline bool isDepot() const;
    };

private:
    struct NodeStats
    {
        Distance cumDist;  // Cumulative dist to this node (incl.)

        LoadSegment ls;        // Node's load data
        LoadSegment lsAfter;   // LS of client -> depot (incl)
        LoadSegment lsBefore;  // LS of depot -> client (incl)

        TimeWindowSegment tws;        // Node's time window data
        TimeWindowSegment twsAfter;   // TWS of client -> depot (incl.)
        TimeWindowSegment twsBefore;  // TWS of depot -> client (incl.)

        NodeStats(LoadSegment const &ls, TimeWindowSegment const &tws);
    };

    /**
     * Proxy class for querying data related to a single location in the route,
     * identified by ``idx``.
     */
    class ProxyAt
    {
        Route const *route;
        size_t const idx;

    public:
        inline ProxyAt(Route const &route, size_t idx);
        inline operator TimeWindowSegment const &() const;
    };

    /**
     * Proxy class for querying data related to the route segment starting at
     * ``start``, and ending at the depot (inclusive).
     */
    class ProxyAfter
    {
        Route const *route;
        size_t const start;

    public:
        inline ProxyAfter(Route const &route, size_t start);
        inline operator TimeWindowSegment const &() const;
    };

    /**
     * Proxy class for querying data related to the route segment starting at
     * the depot, and ending at ``end`` (inclusive).
     */
    class ProxyBefore
    {
        Route const *route;
        size_t const end;

    public:
        inline ProxyBefore(Route const &route, size_t end);
        inline operator TimeWindowSegment const &() const;
    };

    /**
     * Proxy class for querying data related to the route segment starting at
     * ``start``, and ending at ``end`` (inclusive).
     */
    class ProxyBetween
    {
        Route const *route;
        size_t const start;
        size_t const end;

    public:
        inline ProxyBetween(Route const &route, size_t start, size_t end);
        inline operator TimeWindowSegment() const;
        inline operator Load() const;
        inline operator Distance() const;
    };

    ProblemData const &data;

    // Cache the vehicle type object here. Since the vehicle type's properties
    // are called quite often, it's much better to have this object readily
    // available, rather than take it by reference.
    ProblemData::VehicleType const vehicleType_;
    size_t const vehTypeIdx_;
    size_t const idx_;

    std::vector<Node *> nodes;     // Nodes in this route, including depots
    std::vector<NodeStats> stats;  // (Cumulative) statistics along the route
    std::pair<double, double> centroid_;  // Center point of route's clients

    Node startDepot;  // Departure depot for this route
    Node endDepot;    // Return depot for this route

#ifndef NDEBUG
    // When debug assertions are enabled, we use this flag to check whether
    // the statistics are still in sync with the route's nodes list. Statistics
    // are only updated after calling ``update()``. If that function has not
    // yet been called after inserting or removing nodes, this flag is active,
    // and asserts on statistics getters will fail.
    bool dirty = false;
#endif

public:
    /**
     * Route index.
     */
    [[nodiscard]] inline size_t idx() const;

    /**
     * @return The client or depot node at the given ``idx``.
     */
    [[nodiscard]] inline Node *operator[](size_t idx);

    // First client in the route if the route is non-empty. Else it is the
    // end depot. In either case the iterator is valid!
    [[nodiscard]] std::vector<Node *>::const_iterator begin() const;
    [[nodiscard]] std::vector<Node *>::iterator begin();

    // End depot. The iterator is valid!
    [[nodiscard]] std::vector<Node *>::const_iterator end() const;
    [[nodiscard]] std::vector<Node *>::iterator end();

    /**
     * Tests if this route is feasible.
     *
     * @return true if the route is feasible, false otherwise.
     */
    [[nodiscard]] inline bool isFeasible() const;

    /**
     * Determines whether this route is load-feasible.
     *
     * @return true if the route exceeds the capacity, false otherwise.
     */
    [[nodiscard]] inline bool hasExcessLoad() const;

    /**
     * Determines whether this route is time-feasible.
     *
     * @return true if the route has time warp, false otherwise.
     */
    [[nodiscard]] inline bool hasTimeWarp() const;

    /**
     * @return Total load on this route.
     */
    [[nodiscard]] inline Load load() const;

    /**
     * Demand in excess of the vehicle's capacity.
     */
    [[nodiscard]] inline Load excessLoad() const;

    /**
     * @return The load capacity of the vehicle servicing this route.
     */
    [[nodiscard]] inline Load capacity() const;

    /**
     * @return The location index of this route's depot.
     */
    [[nodiscard]] inline size_t depot() const;

    /**
     * @return The fixed cost of the vehicle servicing this route.
     */
    [[nodiscard]] inline Cost fixedVehicleCost() const;

    /**
     * @return Total distance travelled on this route.
     */
    [[nodiscard]] Distance distance() const;

    /**
     * @return The duration of this route.
     */
    [[nodiscard]] Duration duration() const;

    /**
     * @return The maximum duration of the vehicle servicing this route.
     */
    [[nodiscard]] inline Duration maxDuration() const;

    /**
     * @return Total time warp on this route.
     */
    [[nodiscard]] inline Duration timeWarp() const;

    /**
     * @return true if this route is empty, false otherwise.
     */
    [[nodiscard]] inline bool empty() const;

    /**
     * @return Number of clients in this route.
     */
    [[nodiscard]] inline size_t size() const;

    /**
     * Returns a proxy object that can be queried for data associated with
     * the node at idx.
     */
    [[nodiscard]] inline ProxyAt at(size_t idx) const;

    /**
     * Returns a proxy object that can be queried for data associated with
     * the segment starting at start.
     */
    [[nodiscard]] inline ProxyAfter after(size_t start) const;

    /**
     * Returns a proxy object that can be queried for data associated with
     * the segment ending at end.
     */
    [[nodiscard]] inline ProxyBefore before(size_t end) const;

    /**
<<<<<<< HEAD
     * TODO
     */
    [[nodiscard]] inline LoadSegment ls(size_t idx) const;

    /**
     * Returns load data for segment [start, end].
     */
    [[nodiscard]] inline LoadSegment lsBetween(size_t start, size_t end) const;

    /**
     * TODO
     */
    [[nodiscard]] inline LoadSegment lsAfter(size_t start) const;

    /**
     * TODO
     */
    [[nodiscard]] inline LoadSegment lsBefore(size_t end) const;
=======
     * Returns a proxy object that can be queried for data associated with
     * the segment between [start, end].
     */
    [[nodiscard]] inline ProxyBetween between(size_t start, size_t end) const;
>>>>>>> a21c07f5

    /**
     * Center point of the client locations on this route.
     */
    [[nodiscard]] std::pair<double, double> const &centroid() const;

    /**
     * @return This route's vehicle type.
     */
    [[nodiscard]] size_t vehicleType() const;

    /**
     * Tests if this route potentially overlaps with the other route, subject
     * to a tolerance in [0, 1].
     */
    [[nodiscard]] bool overlapsWith(Route const &other, double tolerance) const;

    /**
     * Clears all clients on this route. After calling this method, ``empty()``
     * returns true and ``size()`` is zero.
     */
    void clear();

    /**
     * Inserts the given node at index ``idx``. Assumes the given index is
     * valid.
     */
    void insert(size_t idx, Node *node);

    /**
     * Inserts the given node at the back of the route.
     */
    void push_back(Node *node);

    /**
     * Removes the node at ``idx`` from the route.
     */
    void remove(size_t idx);

    /**
     * Swaps the given nodes.
     */
    static void swap(Node *first, Node *second);

    /**
     * Updates this route. To be called after swapping nodes/changing the
     * solution.
     */
    void update();

    Route(ProblemData const &data, size_t idx, size_t vehicleType);
    ~Route();
};

/**
 * Convenience method accessing the node directly before the argument.
 */
inline Route::Node *p(Route::Node *node)
{
    auto &route = *node->route();
    return route[node->idx() - 1];
}

/**
 * Convenience method accessing the node directly after the argument.
 */
inline Route::Node *n(Route::Node *node)
{
    auto &route = *node->route();
    return route[node->idx() + 1];
}

size_t Route::Node::client() const { return loc_; }

size_t Route::Node::idx() const { return idx_; }

Route *Route::Node::route() const { return route_; }

bool Route::Node::isDepot() const
{
    // We need to be in a route to be the depot. If we are, then we need to
    // be either the route's start or end depot.
    return route_ && (idx_ == 0 || idx_ == route_->size() + 1);
}

Route::ProxyAt::ProxyAt(Route const &route, size_t idx)
    : route(&route), idx(idx)
{
    assert(idx < route.nodes.size());
}

Route::ProxyAfter::ProxyAfter(Route const &route, size_t start)
    : route(&route), start(start)
{
    assert(start < route.nodes.size());
}

Route::ProxyBefore::ProxyBefore(Route const &route, size_t end)
    : route(&route), end(end)
{
    assert(end < route.nodes.size());
}

Route::ProxyBetween::ProxyBetween(Route const &route, size_t start, size_t end)
    : route(&route), start(start), end(end)
{
    assert(start <= end && end < route.nodes.size());
}

Route::ProxyAt::operator pyvrp::TimeWindowSegment const &() const
{
    return route->stats[idx].tws;
}

Route::ProxyAfter::operator pyvrp::TimeWindowSegment const &() const
{
    return route->stats[start].twsAfter;
}

Route::ProxyBefore::operator pyvrp::TimeWindowSegment const &() const
{
    return route->stats[end].twsBefore;
}

Route::ProxyBetween::operator TimeWindowSegment() const
{
    auto tws = route->stats[start].tws;

    for (size_t step = start; step != end; ++step)
        tws = TimeWindowSegment::merge(
            route->data.durationMatrix(), tws, route->stats[step + 1].tws);

    return tws;
}

Route::ProxyBetween::operator Load() const
{
    // We need to include the load at start, so we subtract one from start if
    // we do not already count from the starting depot.
    auto const start_ = start > 0 ? start - 1 : start;
    auto const startLoad = route->stats[start_].cumLoad;
    auto const endLoad = route->stats[end].cumLoad;

    assert(startLoad <= endLoad);
    return endLoad - startLoad;
}

Route::ProxyBetween::operator Distance() const
{
    auto const startDist = route->stats[start].cumDist;
    auto const endDist = route->stats[end].cumDist;

    assert(startDist <= endDist);
    return endDist - startDist;
}

bool Route::isFeasible() const
{
    assert(!dirty);
    return !hasExcessLoad() && !hasTimeWarp();
}

bool Route::hasExcessLoad() const
{
    assert(!dirty);
    return load() > capacity();
}

bool Route::hasTimeWarp() const
{
#ifdef PYVRP_NO_TIME_WINDOWS
    return false;
#else
    assert(!dirty);
    return timeWarp() > 0;
#endif
}

size_t Route::idx() const { return idx_; }

Route::Node *Route::operator[](size_t idx)
{
    assert(idx < nodes.size());
    return nodes[idx];
}

Load Route::load() const
{
    assert(!dirty);
    return stats.back().lsBefore.load();
}

Load Route::excessLoad() const
{
    assert(!dirty);
    return stats.back().lsBefore.excessLoad(vehicleType_.capacity);
}

Load Route::capacity() const { return vehicleType_.capacity; }

size_t Route::depot() const { return vehicleType_.depot; }

Cost Route::fixedVehicleCost() const { return vehicleType_.fixedCost; }

Duration Route::maxDuration() const { return vehicleType_.maxDuration; }

Duration Route::timeWarp() const
{
    assert(!dirty);
    return stats.back().twsBefore.timeWarp(maxDuration());
}

bool Route::empty() const { return size() == 0; }

size_t Route::size() const
{
    assert(nodes.size() >= 2);  // excl. depots
    return nodes.size() - 2;
}

Route::ProxyAt Route::at(size_t idx) const
{
    assert(!dirty);
    return ProxyAt(*this, idx);
}

Route::ProxyAfter Route::after(size_t start) const
{
    assert(!dirty);
    return ProxyAfter(*this, start);
}

Route::ProxyBefore Route::before(size_t end) const
{
    assert(!dirty);
    return ProxyBefore(*this, end);
}

<<<<<<< HEAD
LoadSegment Route::lsBetween(size_t start, size_t end) const
{
    assert(!dirty);
    assert(start <= end && end < nodes.size());

    auto ls = stats[start].ls;

    for (size_t step = start; step != end; ++step)
        ls = LoadSegment::merge(ls, stats[step + 1].ls);

    return ls;
}

LoadSegment Route::ls(size_t idx) const
{
    assert(!dirty);
    assert(idx < nodes.size());

    return stats[idx].ls;
}

LoadSegment Route::lsAfter(size_t start) const
{
    assert(!dirty);
    assert(start < nodes.size());
    return stats[start].lsAfter;
}

LoadSegment Route::lsBefore(size_t end) const
{
    assert(!dirty);
    assert(end < nodes.size());
    return stats[end].lsBefore;
=======
Route::ProxyBetween Route::between(size_t start, size_t end) const
{
    assert(!dirty);
    return ProxyBetween(*this, start, end);
>>>>>>> a21c07f5
}
}  // namespace pyvrp::search

// Outputs a route into a given ostream in CVRPLib format
std::ostream &operator<<(std::ostream &out, pyvrp::search::Route const &route);

#endif  // PYVRP_ROUTE_H<|MERGE_RESOLUTION|>--- conflicted
+++ resolved
@@ -104,6 +104,7 @@
 
     public:
         inline ProxyAt(Route const &route, size_t idx);
+        inline operator LoadSegment const &() const;
         inline operator TimeWindowSegment const &() const;
     };
 
@@ -118,6 +119,7 @@
 
     public:
         inline ProxyAfter(Route const &route, size_t start);
+        inline operator LoadSegment const &() const;
         inline operator TimeWindowSegment const &() const;
     };
 
@@ -132,6 +134,7 @@
 
     public:
         inline ProxyBefore(Route const &route, size_t end);
+        inline operator LoadSegment const &() const;
         inline operator TimeWindowSegment const &() const;
     };
 
@@ -147,9 +150,9 @@
 
     public:
         inline ProxyBetween(Route const &route, size_t start, size_t end);
+        inline operator Distance() const;
+        inline operator LoadSegment() const;
         inline operator TimeWindowSegment() const;
-        inline operator Load() const;
-        inline operator Distance() const;
     };
 
     ProblemData const &data;
@@ -292,31 +295,10 @@
     [[nodiscard]] inline ProxyBefore before(size_t end) const;
 
     /**
-<<<<<<< HEAD
-     * TODO
-     */
-    [[nodiscard]] inline LoadSegment ls(size_t idx) const;
-
-    /**
-     * Returns load data for segment [start, end].
-     */
-    [[nodiscard]] inline LoadSegment lsBetween(size_t start, size_t end) const;
-
-    /**
-     * TODO
-     */
-    [[nodiscard]] inline LoadSegment lsAfter(size_t start) const;
-
-    /**
-     * TODO
-     */
-    [[nodiscard]] inline LoadSegment lsBefore(size_t end) const;
-=======
      * Returns a proxy object that can be queried for data associated with
      * the segment between [start, end].
      */
     [[nodiscard]] inline ProxyBetween between(size_t start, size_t end) const;
->>>>>>> a21c07f5
 
     /**
      * Center point of the client locations on this route.
@@ -426,19 +408,53 @@
     assert(start <= end && end < route.nodes.size());
 }
 
+Route::ProxyAt::operator pyvrp::LoadSegment const &() const
+{
+    return route->stats[idx].ls;
+}
+
 Route::ProxyAt::operator pyvrp::TimeWindowSegment const &() const
 {
     return route->stats[idx].tws;
 }
 
+Route::ProxyAfter::operator pyvrp::LoadSegment const &() const
+{
+    return route->stats[start].lsAfter;
+}
+
 Route::ProxyAfter::operator pyvrp::TimeWindowSegment const &() const
 {
     return route->stats[start].twsAfter;
 }
 
+Route::ProxyBefore::operator pyvrp::LoadSegment const &() const
+{
+    return route->stats[end].lsBefore;
+}
+
 Route::ProxyBefore::operator pyvrp::TimeWindowSegment const &() const
 {
     return route->stats[end].twsBefore;
+}
+
+Route::ProxyBetween::operator Distance() const
+{
+    auto const startDist = route->stats[start].cumDist;
+    auto const endDist = route->stats[end].cumDist;
+
+    assert(startDist <= endDist);
+    return endDist - startDist;
+}
+
+Route::ProxyBetween::operator LoadSegment() const
+{
+    auto ls = route->stats[start].ls;
+
+    for (size_t step = start; step != end; ++step)
+        ls = LoadSegment::merge(ls, route->stats[step + 1].ls);
+
+    return ls;
 }
 
 Route::ProxyBetween::operator TimeWindowSegment() const
@@ -452,27 +468,6 @@
     return tws;
 }
 
-Route::ProxyBetween::operator Load() const
-{
-    // We need to include the load at start, so we subtract one from start if
-    // we do not already count from the starting depot.
-    auto const start_ = start > 0 ? start - 1 : start;
-    auto const startLoad = route->stats[start_].cumLoad;
-    auto const endLoad = route->stats[end].cumLoad;
-
-    assert(startLoad <= endLoad);
-    return endLoad - startLoad;
-}
-
-Route::ProxyBetween::operator Distance() const
-{
-    auto const startDist = route->stats[start].cumDist;
-    auto const endDist = route->stats[end].cumDist;
-
-    assert(startDist <= endDist);
-    return endDist - startDist;
-}
-
 bool Route::isFeasible() const
 {
     assert(!dirty);
@@ -555,46 +550,10 @@
     return ProxyBefore(*this, end);
 }
 
-<<<<<<< HEAD
-LoadSegment Route::lsBetween(size_t start, size_t end) const
-{
-    assert(!dirty);
-    assert(start <= end && end < nodes.size());
-
-    auto ls = stats[start].ls;
-
-    for (size_t step = start; step != end; ++step)
-        ls = LoadSegment::merge(ls, stats[step + 1].ls);
-
-    return ls;
-}
-
-LoadSegment Route::ls(size_t idx) const
-{
-    assert(!dirty);
-    assert(idx < nodes.size());
-
-    return stats[idx].ls;
-}
-
-LoadSegment Route::lsAfter(size_t start) const
-{
-    assert(!dirty);
-    assert(start < nodes.size());
-    return stats[start].lsAfter;
-}
-
-LoadSegment Route::lsBefore(size_t end) const
-{
-    assert(!dirty);
-    assert(end < nodes.size());
-    return stats[end].lsBefore;
-=======
 Route::ProxyBetween Route::between(size_t start, size_t end) const
 {
     assert(!dirty);
     return ProxyBetween(*this, start, end);
->>>>>>> a21c07f5
 }
 }  // namespace pyvrp::search
 
