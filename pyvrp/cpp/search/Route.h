#ifndef PYVRP_ROUTE_H
#define PYVRP_ROUTE_H

#include "CircleSector.h"
<<<<<<< HEAD
#include "CostEvaluator.h"
#include "Node.h"
=======
>>>>>>> 6b264318
#include "ProblemData.h"
#include "TimeWindowSegment.h"

#include <cassert>
#include <iosfwd>

namespace pyvrp::search
{
class Route
{
public:
    struct Node
    {
        // TODO rename client to location/loc
        size_t client;           // Location represented by this node
        size_t position = 0;     // Position in the route
        Route *route = nullptr;  // Indicates membership of a route, if any.
        Node *prev = nullptr;    // Predecessor in route
        Node *next = nullptr;    // Successor in route

        // TODO can these data fields be moved to Route?
        Load cumulatedLoad = 0;              // Load depot -> client (incl)
        Distance cumulatedDistance = 0;      // Dist depot - client (incl)
        Distance deltaReversalDistance = 0;  // Delta of depot - client reversed

        TimeWindowSegment tw;        // TWS for individual node (client)
        TimeWindowSegment twBefore;  // TWS for (0...client) including self
        TimeWindowSegment twAfter;   // TWS for (client...0) including self

        Node(size_t client);

        [[nodiscard]] inline bool isDepot() const;

        /**
         * Inserts this node after the other and updates the relevant links.
         */
        void insertAfter(Node *other);

        /**
         * Swaps this node with the other and updates the relevant links.
         */
        void swapWith(Node *other);

        /**
         * Removes this node and updates the relevant links.
         */
        void remove();
    };

private:
    ProblemData const &data;
    size_t const vehicleType_;

    std::vector<Node *> nodes;  // List of nodes in this route, excl. depot
    CircleSector sector;        // Circle sector of the route's clients

<<<<<<< HEAD
    Distance dist_;            // Current route dist.
    Load load_;                // Current route load.
    bool isLoadFeasible_;      // Whether current load is feasible.
    TimeWindowSegment tws_;    // Current route time window information.
    bool isTimeWarpFeasible_;  // Whether current time warp is feasible.

    // Populates the nodes vector.
    void setupNodes();
=======
    Load load_;          // Current route load.
    Duration timeWarp_;  // Current route time warp.
>>>>>>> 6b264318

    // Sets the sector data.
    void setupSector();

    // Sets forward node time windows.
    void setupRouteTimeWindows();

public:                // TODO make fields private
    size_t const idx;  // Route index
    Node startDepot;   // Departure depot for this route
    Node endDepot;     // Return depot for this route

    /**
     * @return The client or depot node at the given position.
     */
    [[nodiscard]] inline Node *operator[](size_t position) const;

    [[nodiscard]] inline std::vector<Node *>::const_iterator begin() const;
    [[nodiscard]] inline std::vector<Node *>::const_iterator end() const;

    [[nodiscard]] inline std::vector<Node *>::iterator begin();
    [[nodiscard]] inline std::vector<Node *>::iterator end();

    /**
     * Tests if this route is feasible.
     *
     * @return true if the route is feasible, false otherwise.
     */
    [[nodiscard]] inline bool isFeasible() const;

    /**
     * Determines whether this route is load-feasible.
     *
     * @return true if the route exceeds the capacity, false otherwise.
     */
    [[nodiscard]] inline bool hasExcessLoad() const;

    /**
     * Determines whether this route is time-feasible.
     *
     * @return true if the route has time warp, false otherwise.
     */
    [[nodiscard]] inline bool hasTimeWarp() const;

    /**
     * @return Total distance of this route.
     */
    [[nodiscard]] inline Distance dist() const;

    /**
     * @return Total load on this route.
     */
    [[nodiscard]] inline Load load() const;

    /**
     * @return Total time warp on this route.
     */
    [[nodiscard]] inline Duration timeWarp() const;

    /**
<<<<<<< HEAD
     * @return Time window segment corresponding to this route.
     */
    [[nodiscard]] inline TimeWindowSegment tws() const;

    /**
     * @return Total penalised cost of this route.
     */
    [[nodiscard]] inline Cost penalisedCost(CostEvaluator costEvaluator) const;

    /**
     * @return true if this route is empty, false otherwise.
=======
     * @return The load capacity of this route.
>>>>>>> 6b264318
     */
    [[nodiscard]] inline Load capacity() const;

    /**
     * @return true if this route is empty, false otherwise.
     */
    [[nodiscard]] inline bool empty() const;

    /**
     * @return Number of clients in this route.
     */
    [[nodiscard]] inline size_t size() const;

    /**
     * Calculates time window data for segment [start, end].
     */
    [[nodiscard]] inline TimeWindowSegment twBetween(size_t start,
                                                     size_t end) const;

    /**
     * Calculates the distance for segment [start, end].
     */
    [[nodiscard]] inline Distance distBetween(size_t start, size_t end) const;

    /**
     * Calculates the load for segment [start, end].
     */
    [[nodiscard]] inline Load loadBetween(size_t start, size_t end) const;

    /**
     * @return This route's vehicle type.
     */
    [[nodiscard]] inline size_t vehicleType() const;

    /**
     * Tests if this route overlaps with the other route, that is, whether
     * their circle sectors overlap with a given tolerance.
     */
    [[nodiscard]] bool overlapsWith(Route const &other,
                                    int const tolerance) const;

    /**
     * Updates this route. To be called after swapping nodes/changing the
     * solution.
     */
    void update();

    Route(ProblemData const &data, size_t const idx, size_t const vehType);
};

/**
 * Convenience method accessing the node directly before the argument.
 */
inline Route::Node *p(Route::Node *node) { return node->prev; }

/**
 * Convenience method accessing the node directly after the argument.
 */
inline Route::Node *n(Route::Node *node) { return node->next; }

bool Route::Node::isDepot() const
{
    // We need to be in a route to be the depot. If we are, then we need to
    // be either the route's start or end depot.
    return route && (this == &route->startDepot || this == &route->endDepot);
}

bool Route::isFeasible() const { return !hasExcessLoad() && !hasTimeWarp(); }

bool Route::hasExcessLoad() const { return load_ > capacity(); }

bool Route::hasTimeWarp() const
{
#ifdef PYVRP_NO_TIME_WINDOWS
    return false;
#else
    return timeWarp_ > 0;
#endif
}

Route::Node *Route::operator[](size_t position) const
{
    assert(position > 0);
    return nodes[position - 1];
}

<<<<<<< HEAD
Distance Route::dist() const { return dist_; }
=======
std::vector<Route::Node *>::const_iterator Route::begin() const
{
    return nodes.begin();
}
std::vector<Route::Node *>::const_iterator Route::end() const
{
    return nodes.end();
}

std::vector<Route::Node *>::iterator Route::begin() { return nodes.begin(); }
std::vector<Route::Node *>::iterator Route::end() { return nodes.end(); }
>>>>>>> 6b264318

Load Route::load() const { return load_; }

Duration Route::timeWarp() const { return tws_.totalTimeWarp(); }

TimeWindowSegment Route::tws() const { return tws_; }

Cost Route::penalisedCost(CostEvaluator costEvaluator) const
{
    // return penalisedCost_;
    return costEvaluator.penalisedRouteCost(
        dist_, load_, tws_, data.vehicleType(vehicleType_));
}

Load Route::capacity() const { return data.vehicleType(vehicleType_).capacity; }

bool Route::empty() const { return size() == 0; }

size_t Route::size() const { return nodes.size(); }

TimeWindowSegment Route::twBetween(size_t start, size_t end) const
{
    assert(0 < start && start <= end && end <= nodes.size() + 1);

    auto tws = nodes[start - 1]->tw;
    auto *node = nodes[start - 1];

    for (size_t step = start; step != end; ++step)
    {
        node = n(node);
        tws = TimeWindowSegment::merge(data.durationMatrix(), tws, node->tw);
    }

    return tws;
}

Distance Route::distBetween(size_t start, size_t end) const
{
    assert(start <= end && end <= nodes.size() + 1);

    auto const startDist = start == 0 ? 0 : nodes[start - 1]->cumulatedDistance;
    auto const endDist = end == nodes.size() + 1
                             ? endDepot.cumulatedDistance
                             : nodes[end - 1]->cumulatedDistance;

    assert(startDist <= endDist);

    return endDist - startDist;
}

Load Route::loadBetween(size_t start, size_t end) const
{
    assert(start <= end && end <= nodes.size() + 1);

    auto const *startNode = start == 0 ? &startDepot : nodes[start - 1];
    auto const atStart = data.client(startNode->client).demand;
    auto const startLoad = startNode->cumulatedLoad;
    auto const endLoad = end == nodes.size() + 1
                             ? endDepot.cumulatedLoad
                             : nodes[end - 1]->cumulatedLoad;

    assert(startLoad <= endLoad);

    return endLoad - startLoad + atStart;
}
}  // namespace pyvrp::search

size_t Route::vehicleType() const { return vehicleType_; }

// Outputs a route into a given ostream in CVRPLib format
std::ostream &operator<<(std::ostream &out, pyvrp::search::Route const &route);

#endif  // PYVRP_ROUTE_H<|MERGE_RESOLUTION|>--- conflicted
+++ resolved
@@ -2,11 +2,7 @@
 #define PYVRP_ROUTE_H
 
 #include "CircleSector.h"
-<<<<<<< HEAD
 #include "CostEvaluator.h"
-#include "Node.h"
-=======
->>>>>>> 6b264318
 #include "ProblemData.h"
 #include "TimeWindowSegment.h"
 
@@ -63,19 +59,12 @@
     std::vector<Node *> nodes;  // List of nodes in this route, excl. depot
     CircleSector sector;        // Circle sector of the route's clients
 
-<<<<<<< HEAD
-    Distance dist_;            // Current route dist.
-    Load load_;                // Current route load.
-    bool isLoadFeasible_;      // Whether current load is feasible.
-    TimeWindowSegment tws_;    // Current route time window information.
-    bool isTimeWarpFeasible_;  // Whether current time warp is feasible.
+    Distance dist_;          // Current route dist.
+    Load load_;              // Current route load.
+    TimeWindowSegment tws_;  // Current route time window information.
 
     // Populates the nodes vector.
     void setupNodes();
-=======
-    Load load_;          // Current route load.
-    Duration timeWarp_;  // Current route time warp.
->>>>>>> 6b264318
 
     // Sets the sector data.
     void setupSector();
@@ -136,7 +125,6 @@
     [[nodiscard]] inline Duration timeWarp() const;
 
     /**
-<<<<<<< HEAD
      * @return Time window segment corresponding to this route.
      */
     [[nodiscard]] inline TimeWindowSegment tws() const;
@@ -147,10 +135,7 @@
     [[nodiscard]] inline Cost penalisedCost(CostEvaluator costEvaluator) const;
 
     /**
-     * @return true if this route is empty, false otherwise.
-=======
      * @return The load capacity of this route.
->>>>>>> 6b264318
      */
     [[nodiscard]] inline Load capacity() const;
 
@@ -237,9 +222,6 @@
     return nodes[position - 1];
 }
 
-<<<<<<< HEAD
-Distance Route::dist() const { return dist_; }
-=======
 std::vector<Route::Node *>::const_iterator Route::begin() const
 {
     return nodes.begin();
@@ -251,7 +233,8 @@
 
 std::vector<Route::Node *>::iterator Route::begin() { return nodes.begin(); }
 std::vector<Route::Node *>::iterator Route::end() { return nodes.end(); }
->>>>>>> 6b264318
+
+Distance Route::dist() const { return dist_; }
 
 Load Route::load() const { return load_; }
 
@@ -317,9 +300,9 @@
 
     return endLoad - startLoad + atStart;
 }
+
+size_t Route::vehicleType() const { return vehicleType_; }
 }  // namespace pyvrp::search
-
-size_t Route::vehicleType() const { return vehicleType_; }
 
 // Outputs a route into a given ostream in CVRPLib format
 std::ostream &operator<<(std::ostream &out, pyvrp::search::Route const &route);
