#ifndef PYVRP_SEARCH_ROUTE_H
#define PYVRP_SEARCH_ROUTE_H

#include "DistanceSegment.h"
#include "DurationSegment.h"
#include "LoadSegment.h"
#include "ProblemData.h"

#include <algorithm>
#include <cassert>
#include <iosfwd>

namespace pyvrp::search
{
/**
 * This ``Route`` class supports fast delta cost computations and in-place
 * modification. It can be used to implement move evaluations.
 *
 * A ``Route`` object tracks a full route, including the depots. The clients
 * and depots on the route can be accessed using ``Route::operator[]`` on a
 * ``route`` object: ``route[0]`` and ``route[route.size() + 1]`` are the start
 * and end depots, respectively, and any clients in between are on the indices
 * ``{1, ..., size()}`` (empty if ``size() == 0``). Note that ``Route::size()``
 * returns the number of *clients* in the route; this excludes the depots.
 *
 * .. note::
 *
 *    Modifications to the ``Route`` object do not immediately propagate to its
 *    statistics like time window, load and distance data. To make that happen,
 *    ``Route::update()`` must be called!
 */
class Route
{
public:
    /**
     * A simple class that tracks a new proposed structure for a given route.
     * This new structure can be efficiently evaluated by calling appropriate
     * member functions to return concatenation schemes that detail the
     * newly proposed route's statistics.
     */
    template <typename... Segments> class Proposal
    {
        Route const *current;
        ProblemData const &data_;
        std::tuple<Segments...> segments;

    public:
        Proposal(Route const *current,
                 ProblemData const &data,
                 Segments &&...segments);

        Route const *route() const;
        ProblemData const &data() const;

        DistanceSegment distanceSegment() const;
        DurationSegment durationSegment() const;
        LoadSegment loadSegment(size_t dimension) const;
    };

    /**
     * Light wrapper class around a client or depot location. This class tracks
     * the route it is in, and the position and role it currently has in that
     * route.
     */
    class Node
    {
        friend class Route;

        size_t loc_;    // Location represented by this node
        size_t idx_;    // Position in the route
        Route *route_;  // Indicates membership of a route, if any

    public:
        Node(size_t loc);

        /**
         * Returns the location represented by this node.
         */
        [[nodiscard]] inline size_t client() const;  // TODO rename to loc

        /**
         * Returns this node's position in a route. This value is ``0`` when
         * the node is *not* in a route.
         */
        [[nodiscard]] inline size_t idx() const;

        /**
         * Returns the route this node is currently in. If the node is not in
         * a route, this returns ``None`` (C++: ``nullptr``).
         */
        [[nodiscard]] inline Route *route() const;

        /**
         * Returns whether this node is a depot. A node can only be a depot if
         * it is in a route.
         */
        [[nodiscard]] inline bool isDepot() const;

        /**
         * Assigns the node to the given route, at the given index.
         */
        void assign(Route *route, size_t idx);

        /**
         * Removes the node from its assigned route, if any.
         */
        void unassign();
    };

private:
    using LoadSegments = std::vector<LoadSegment>;

    /**
     * Class storing data related to the route segment starting at ``start``,
     * and ending at the depot (inclusive).
     */
    class SegmentAfter
    {
        Route const &route;
        size_t const start;

    public:
        inline size_t first() const;  // client at start
        inline size_t last() const;   // end depot

        inline SegmentAfter(Route const &route, size_t start);
        inline DistanceSegment distance(size_t profile) const;
        inline DurationSegment duration(size_t profile) const;
        inline LoadSegment const &load(size_t dimension) const;
    };

    /**
     * Class storing data related to the route segment starting at the depot,
     * and ending at ``end`` (inclusive).
     */
    class SegmentBefore
    {
        Route const &route;
        size_t const end;

    public:
        inline size_t first() const;  // start depot
        inline size_t last() const;   // client at end

        inline SegmentBefore(Route const &route, size_t end);
        inline DistanceSegment distance(size_t profile) const;
        inline DurationSegment duration(size_t profile) const;
        inline LoadSegment const &load(size_t dimension) const;
    };

    /**
     * Class storing data related to the route segment starting at ``start``,
     * and ending at ``end`` (inclusive).
     */
    class SegmentBetween
    {
        Route const &route;
        size_t const start;
        size_t const end;

    public:
        inline size_t first() const;  // client at start
        inline size_t last() const;   // client at end

        inline SegmentBetween(Route const &route, size_t start, size_t end);
        inline DistanceSegment distance(size_t profile) const;
        inline DurationSegment duration(size_t profile) const;
        inline LoadSegment load(size_t dimension) const;
    };

    ProblemData const &data;

    // Cache the vehicle type object here. Since the vehicle type's properties
    // are called quite often, it's much better to have this object readily
    // available, rather than take it by reference.
    ProblemData::VehicleType const vehicleType_;
    size_t const vehTypeIdx_;
    size_t const idx_;

    std::vector<Node *> nodes;   // Nodes in this route, including depots
    std::vector<size_t> visits;  // Locations in this route, incl. depots
    std::pair<double, double> centroid_;  // Center point of route's clients

    Node startDepot_;  // Departure depot for this route
    Node endDepot_;    // Return depot for this route

    std::vector<DistanceSegment> distBefore;  // Dist of depot -> client (incl.)
    std::vector<DistanceSegment> distAfter;   // Dist of client -> depot (incl.)

    // Load data, for each load dimension. These vectors form matrices, where
    // the rows index the load dimension, and the columns the nodes.
    std::vector<LoadSegments> loadAt;      // Load data at each node
    std::vector<LoadSegments> loadAfter;   // Load of client -> depot (incl)
    std::vector<LoadSegments> loadBefore;  // Load of depot -> client (incl)

    std::vector<Load> load_;        // Route loads (for each dimension)
    std::vector<Load> excessLoad_;  // Route excess load (for each dimension)

    std::vector<DurationSegment> durAt;      // Duration data at each node
    std::vector<DurationSegment> durAfter;   // Dur of client -> depot (incl.)
    std::vector<DurationSegment> durBefore;  // Dur of depot -> client (incl.)

#ifndef NDEBUG
    // When debug assertions are enabled, we use this flag to check whether
    // the statistics are still in sync with the route's nodes list. Statistics
    // are only updated after calling ``update()``. If that function has not
    // yet been called after inserting or removing nodes, this flag is active,
    // and asserts on statistics getters will fail.
    bool dirty = false;
#endif

public:
    /**
     * Route index.
     */
    [[nodiscard]] inline size_t idx() const;

    /**
     * @return The client or depot node at the given ``idx``.
     */
    [[nodiscard]] inline Node *operator[](size_t idx);

    // First client in the route if the route is non-empty. Else it is the
    // end depot. In either case the iterator is valid!
    [[nodiscard]] std::vector<Node *>::const_iterator begin() const;
    [[nodiscard]] std::vector<Node *>::iterator begin();

    // End depot. The iterator is valid!
    [[nodiscard]] std::vector<Node *>::const_iterator end() const;
    [[nodiscard]] std::vector<Node *>::iterator end();

    /**
     * Returns a route proposal object that stores the given route segment
     * arguments.
     */
    template <typename... Segments>
    [[nodiscard]] Proposal<Segments...> proposal(Segments &&...segments) const;

    /**
     * Tests if this route is feasible.
     *
     * @return true if the route is feasible, false otherwise.
     */
    [[nodiscard]] inline bool isFeasible() const;

    /**
     * Determines whether this route is load-feasible.
     *
     * @return true if the route exceeds the capacity, false otherwise.
     */
    [[nodiscard]] inline bool hasExcessLoad() const;

    /**
     * Determines whether this route is distance-feasible.
     *
     * @return true if the route exceeds the maximum distance constraint, false
     *         otherwise.
     */
    [[nodiscard]] inline bool hasExcessDistance() const;

    /**
     * Determines whether this route is time-feasible.
     *
     * @return true if the route has time warp, false otherwise.
     */
    [[nodiscard]] inline bool hasTimeWarp() const;

    /**
     * Total loads on this route.
     */
    [[nodiscard]] inline std::vector<Load> const &load() const;

    /**
     * Pickup or delivery loads in excess of the vehicle's capacity.
     */
    [[nodiscard]] inline std::vector<Load> const &excessLoad() const;

    /**
     * Travel distance in excess of the assigned vehicle type's maximum
     * distance constraint.
     */
    [[nodiscard]] inline Distance excessDistance() const;

    /**
     * Capacity of the vehicle servicing this route.
     */
    [[nodiscard]] inline std::vector<Load> const &capacity() const;

    /**
     * @return The location index of this route's starting depot.
     */
    [[nodiscard]] inline size_t startDepot() const;

    /**
     * @return The location index of this route's ending depot.
     */
    [[nodiscard]] inline size_t endDepot() const;

    /**
     * @return The fixed cost of the vehicle servicing this route.
     */
    [[nodiscard]] inline Cost fixedVehicleCost() const;

    /**
     * @return Total distance travelled on this route.
     */
    [[nodiscard]] inline Distance distance() const;

    /**
     * @return Cost of the distance travelled on this route.
     */
    [[nodiscard]] inline Cost distanceCost() const;

    /**
     * @return Cost per unit of distance travelled on this route.
     */
    [[nodiscard]] inline Cost unitDistanceCost() const;

    /**
     * @return The duration of this route.
     */
    [[nodiscard]] inline Duration duration() const;

    /**
     * @return Cost of this route's duration.
     */
    [[nodiscard]] inline Cost durationCost() const;

    /**
     * @return Cost per unit of duration travelled on this route.
     */
    [[nodiscard]] inline Cost unitDurationCost() const;

    /**
     * @return The maximum route duration that the vehicle servicing this route
     *         supports.
     */
    [[nodiscard]] inline Duration maxDuration() const;

    /**
     * @return The maximum route distance that the vehicle servicing this route
     *         supports.
     */
    [[nodiscard]] inline Distance maxDistance() const;

    /**
     * @return Total time warp on this route.
     */
    [[nodiscard]] inline Duration timeWarp() const;

    /**
     * @return The routing profile of the vehicle servicing this route.
     */
    [[nodiscard]] inline size_t profile() const;

    /**
     * @return true if this route is empty, false otherwise.
     */
    [[nodiscard]] inline bool empty() const;

    /**
     * @return Number of clients in this route.
     */
    [[nodiscard]] inline size_t size() const;

    /**
     * Returns an object that can be queried for data associated with the node
     * at idx.
     */
    [[nodiscard]] inline SegmentBetween at(size_t idx) const;

    /**
     * Returns an object that can be queried for data associated with the
     * segment starting at start.
     */
    [[nodiscard]] inline SegmentAfter after(size_t start) const;

    /**
     * Returns an object that can be queried for data associated with the
     * segment ending at end.
     */
    [[nodiscard]] inline SegmentBefore before(size_t end) const;

    /**
     * Returns an object that can be queried for data associated with the
     * segment between [start, end].
     */
    [[nodiscard]] inline SegmentBetween between(size_t start, size_t end) const;

    /**
     * Center point of the client locations on this route.
     */
    [[nodiscard]] std::pair<double, double> const &centroid() const;

    /**
     * @return This route's vehicle type.
     */
    [[nodiscard]] size_t vehicleType() const;

    /**
     * Tests if this route potentially overlaps with the other route, subject
     * to a tolerance in [0, 1].
     */
    [[nodiscard]] bool overlapsWith(Route const &other, double tolerance) const;

    /**
     * Clears all clients on this route. After calling this method, ``empty()``
     * returns true and ``size()`` is zero.
     */
    void clear();

    /**
     * Inserts the given node at index ``idx``. Assumes the given index is
     * valid.
     */
    void insert(size_t idx, Node *node);

    /**
     * Inserts the given node at the back of the route.
     */
    void push_back(Node *node);

    /**
     * Removes the node at ``idx`` from the route.
     */
    void remove(size_t idx);

    /**
     * Swaps the given nodes.
     */
    static void swap(Node *first, Node *second);

    /**
     * Updates this route. To be called after swapping nodes/changing the
     * solution.
     */
    void update();

    Route(ProblemData const &data, size_t idx, size_t vehicleType);
    ~Route();
};

/**
 * Convenience method accessing the node directly before the argument.
 */
inline Route::Node *p(Route::Node *node)
{
    auto &route = *node->route();
    return route[node->idx() - 1];
}

/**
 * Convenience method accessing the node directly after the argument.
 */
inline Route::Node *n(Route::Node *node)
{
    auto &route = *node->route();
    return route[node->idx() + 1];
}

size_t Route::Node::client() const { return loc_; }

size_t Route::Node::idx() const { return idx_; }

Route *Route::Node::route() const { return route_; }

bool Route::Node::isDepot() const
{
    return route_
           && (this == &route_->startDepot_ || this == &route_->endDepot_);
}

Route::SegmentAfter::SegmentAfter(Route const &route, size_t start)
    : route(route), start(start)
{
    assert(start < route.nodes.size());
}

Route::SegmentBefore::SegmentBefore(Route const &route, size_t end)
    : route(route), end(end)
{
    assert(end < route.nodes.size());
}

Route::SegmentBetween::SegmentBetween(Route const &route,
                                      size_t start,
                                      size_t end)
    : route(route), start(start), end(end)
{
    assert(start <= end && end < route.nodes.size());
}

DistanceSegment Route::SegmentAfter::distance(size_t profile) const
{
    if (profile == route.profile())
        return route.distAfter[start];

    auto const between = SegmentBetween(route, start, route.size() + 1);
    return between.distance(profile);
}

DurationSegment Route::SegmentAfter::duration(size_t profile) const
{
    if (profile == route.profile())
        return route.durAfter[start];

    auto const between = SegmentBetween(route, start, route.size() + 1);
    return between.duration(profile);
}

LoadSegment const &Route::SegmentAfter::load(size_t dimension) const
{
    return route.loadAfter[dimension][start];
}

DistanceSegment Route::SegmentBefore::distance(size_t profile) const
{
    if (profile == route.profile())
        return route.distBefore[end];

    auto const between = SegmentBetween(route, 0, end);
    return between.distance(profile);
}

DurationSegment Route::SegmentBefore::duration(size_t profile) const
{
    if (profile == route.profile())
        return route.durBefore[end];

    auto const between = SegmentBetween(route, 0, end);
    return between.duration(profile);
}

LoadSegment const &Route::SegmentBefore::load(size_t dimension) const
{
    return route.loadBefore[dimension][end];
}

size_t Route::SegmentBefore::first() const { return route.visits.front(); }
size_t Route::SegmentBefore::last() const { return route.visits[end]; }

size_t Route::SegmentAfter::first() const { return route.visits[start]; }
size_t Route::SegmentAfter::last() const { return route.visits.back(); }

size_t Route::SegmentBetween::first() const { return route.visits[start]; }
size_t Route::SegmentBetween::last() const { return route.visits[end]; }

DistanceSegment Route::SegmentBetween::distance(size_t profile) const
{
    if (profile != route.profile())  // then we have to compute the distance
    {                                // segment from scratch.
        auto const &mat = route.data.distanceMatrix(profile);
        DistanceSegment distSegment = {0};

        for (size_t step = start; step != end; ++step)
        {
            auto const from = route.visits[step];
            auto const to = route.visits[step + 1];
            distSegment
                = DistanceSegment::merge(mat(from, to), distSegment, {0});
        }

        return distSegment;
    }

    auto const &startDist = route.distBefore[start];
    auto const &endDist = route.distBefore[end];

    assert(startDist.distance() <= endDist.distance());
    return DistanceSegment(endDist.distance() - startDist.distance());
}

DurationSegment Route::SegmentBetween::duration(size_t profile) const
{
    auto const &mat = route.data.durationMatrix(profile);
    auto durSegment = route.durAt[start];

    for (size_t step = start; step != end; ++step)
    {
        auto const from = route.visits[step];
        auto const to = route.visits[step + 1];
        auto const &durAt = route.durAt[step + 1];
        durSegment = DurationSegment::merge(mat(from, to), durSegment, durAt);
    }

    return durSegment;
}

LoadSegment Route::SegmentBetween::load(size_t dimension) const
{
    auto const &loads = route.loadAt[dimension];

    auto loadSegment = loads[start];
    for (size_t step = start; step != end; ++step)
        loadSegment = LoadSegment::merge(loadSegment, loads[step + 1]);

    return loadSegment;
}

bool Route::isFeasible() const
{
    assert(!dirty);
    return !hasExcessLoad() && !hasTimeWarp() && !hasExcessDistance();
}

bool Route::hasExcessLoad() const
{
    assert(!dirty);
    return std::any_of(excessLoad_.begin(),
                       excessLoad_.end(),
                       [](auto const excess) { return excess > 0; });
}

bool Route::hasExcessDistance() const
{
    assert(!dirty);
    return excessDistance() > 0;
}

bool Route::hasTimeWarp() const
{
    assert(!dirty);
    return timeWarp() > 0;
}

size_t Route::idx() const { return idx_; }

Route::Node *Route::operator[](size_t idx)
{
    assert(idx < nodes.size());
    return nodes[idx];
}

template <typename... Segments>
Route::Proposal<Segments...> Route::proposal(Segments &&...segments) const
{
    return {this, data, std::forward<Segments>(segments)...};
}

std::vector<Load> const &Route::load() const
{
    assert(!dirty);
    return load_;
}

std::vector<Load> const &Route::excessLoad() const
{
    assert(!dirty);
    return excessLoad_;
}

Distance Route::excessDistance() const
{
    assert(!dirty);
    return std::max<Distance>(distance() - maxDistance(), 0);
}

std::vector<Load> const &Route::capacity() const
{
    return vehicleType_.capacity;
}

size_t Route::startDepot() const { return vehicleType_.startDepot; }

size_t Route::endDepot() const { return vehicleType_.endDepot; }

Cost Route::fixedVehicleCost() const { return vehicleType_.fixedCost; }

Distance Route::distance() const
{
    assert(!dirty);
    return distBefore.back().distance();
}

Cost Route::distanceCost() const
{
    assert(!dirty);
    return unitDistanceCost() * static_cast<Cost>(distance());
}

Cost Route::unitDistanceCost() const { return vehicleType_.unitDistanceCost; }

Duration Route::duration() const
{
    assert(!dirty);
    return durBefore.back().duration();
}

Cost Route::durationCost() const
{
    assert(!dirty);
    return unitDurationCost() * static_cast<Cost>(duration());
}

Cost Route::unitDurationCost() const { return vehicleType_.unitDurationCost; }

Duration Route::maxDuration() const { return vehicleType_.maxDuration; }

Distance Route::maxDistance() const { return vehicleType_.maxDistance; }

Duration Route::timeWarp() const
{
    assert(!dirty);
    return durBefore.back().timeWarp(maxDuration());
}

size_t Route::profile() const { return vehicleType_.profile; }

bool Route::empty() const { return size() == 0; }

size_t Route::size() const
{
    assert(nodes.size() >= 2);  // excl. depots
    return nodes.size() - 2;
}

Route::SegmentBetween Route::at(size_t idx) const
{
    assert(!dirty);
    return {*this, idx, idx};
}

Route::SegmentAfter Route::after(size_t start) const
{
    assert(!dirty);
    return {*this, start};
}

Route::SegmentBefore Route::before(size_t end) const
{
    assert(!dirty);
    return {*this, end};
}

Route::SegmentBetween Route::between(size_t start, size_t end) const
{
    assert(!dirty);
    return {*this, start, end};
}

template <typename... Segments>
Route::Proposal<Segments...>::Proposal(Route const *current,
                                       ProblemData const &data,
                                       Segments &&...segments)
    : current(current),
      data_(data),
      segments(std::forward<Segments>(segments)...)
{
}

template <typename... Segments>
Route const *Route::Proposal<Segments...>::route() const
{
    return current;
}

template <typename... Segments>
ProblemData const &Route::Proposal<Segments...>::data() const
{
    return data_;
}

template <typename... Segments>
DistanceSegment Route::Proposal<Segments...>::distanceSegment() const
{
    auto const profile = current->profile();
    auto const &matrix = data.distanceMatrix(profile);

    auto const fn = [&matrix, profile](auto segment, auto &&...args)
    {
        auto distSegment = segment.distance(profile);
        auto last = segment.last();

        auto const merge = [&](auto const &self, auto &&other, auto &&...args)
        {
<<<<<<< HEAD
            return DistanceSegment::merge(
                data_.distanceMatrix(current->profile()),
                args.distance(current->profile())...);
        },
        segments);
=======
            distSegment = DistanceSegment::merge(matrix(last, other.first()),
                                                 distSegment,
                                                 other.distance(profile));
            last = other.last();

            if constexpr (sizeof...(args) != 0)
                self(self, std::forward<decltype(args)>(args)...);
        };

        merge(merge, std::forward<decltype(args)>(args)...);
        return distSegment;
    };

    return std::apply(fn, segments);
>>>>>>> acceece9
}

template <typename... Segments>
DurationSegment Route::Proposal<Segments...>::durationSegment() const
{
    auto const profile = current->profile();
    auto const &matrix = data.durationMatrix(profile);

    auto const fn = [&matrix, profile](auto segment, auto &&...args)
    {
        auto durSegment = segment.duration(profile);
        auto last = segment.last();

        auto const merge = [&](auto const &self, auto &&other, auto &&...args)
        {
<<<<<<< HEAD
            return DurationSegment::merge(
                data_.durationMatrix(current->profile()),
                args.duration(current->profile())...);
        },
        segments);
=======
            durSegment = DurationSegment::merge(matrix(last, other.first()),
                                                durSegment,
                                                other.duration(profile));
            last = other.last();

            if constexpr (sizeof...(args) != 0)
                self(self, std::forward<decltype(args)>(args)...);
        };

        merge(merge, std::forward<decltype(args)>(args)...);
        return durSegment;
    };

    return std::apply(fn, segments);
>>>>>>> acceece9
}

template <typename... Segments>
LoadSegment Route::Proposal<Segments...>::loadSegment(size_t dimension) const
{
    auto const fn = [dimension](auto &&...args)
    {
        LoadSegment segment;

        auto const merge = [&](auto const &self, auto &&other, auto &&...args)
        {
            segment = LoadSegment::merge(segment, other);
            if constexpr (sizeof...(args) != 0)
                self(self, std::forward<decltype(args)>(args)...);
        };

        merge(merge, args.load(dimension)...);
        return segment;
    };

    return std::apply(fn, segments);
}
}  // namespace pyvrp::search

// Outputs a route into a given ostream in CVRPLib format
std::ostream &operator<<(std::ostream &out, pyvrp::search::Route const &route);

#endif  // PYVRP_SEARCH_ROUTE_H<|MERGE_RESOLUTION|>--- conflicted
+++ resolved
@@ -764,7 +764,7 @@
 DistanceSegment Route::Proposal<Segments...>::distanceSegment() const
 {
     auto const profile = current->profile();
-    auto const &matrix = data.distanceMatrix(profile);
+    auto const &matrix = data_.distanceMatrix(profile);
 
     auto const fn = [&matrix, profile](auto segment, auto &&...args)
     {
@@ -773,13 +773,6 @@
 
         auto const merge = [&](auto const &self, auto &&other, auto &&...args)
         {
-<<<<<<< HEAD
-            return DistanceSegment::merge(
-                data_.distanceMatrix(current->profile()),
-                args.distance(current->profile())...);
-        },
-        segments);
-=======
             distSegment = DistanceSegment::merge(matrix(last, other.first()),
                                                  distSegment,
                                                  other.distance(profile));
@@ -794,14 +787,13 @@
     };
 
     return std::apply(fn, segments);
->>>>>>> acceece9
 }
 
 template <typename... Segments>
 DurationSegment Route::Proposal<Segments...>::durationSegment() const
 {
     auto const profile = current->profile();
-    auto const &matrix = data.durationMatrix(profile);
+    auto const &matrix = data_.durationMatrix(profile);
 
     auto const fn = [&matrix, profile](auto segment, auto &&...args)
     {
@@ -810,13 +802,6 @@
 
         auto const merge = [&](auto const &self, auto &&other, auto &&...args)
         {
-<<<<<<< HEAD
-            return DurationSegment::merge(
-                data_.durationMatrix(current->profile()),
-                args.duration(current->profile())...);
-        },
-        segments);
-=======
             durSegment = DurationSegment::merge(matrix(last, other.first()),
                                                 durSegment,
                                                 other.duration(profile));
@@ -831,7 +816,6 @@
     };
 
     return std::apply(fn, segments);
->>>>>>> acceece9
 }
 
 template <typename... Segments>
