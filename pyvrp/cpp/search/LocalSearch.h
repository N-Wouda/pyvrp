#ifndef PYVRP_SEARCH_LOCALSEARCH_H
#define PYVRP_SEARCH_LOCALSEARCH_H

#include "CostEvaluator.h"
#include "DynamicBitset.h"
#include "LocalSearchOperator.h"
#include "ProblemData.h"
#include "RandomNumberGenerator.h"
#include "Route.h"
#include "Solution.h"

#include <functional>
#include <stdexcept>
#include <vector>

namespace pyvrp::search
{
class LocalSearch
{
    using NodeOp = LocalSearchOperator<Route::Node>;
    using RouteOp = LocalSearchOperator<Route>;
    using Neighbours = std::vector<std::vector<size_t>>;

    ProblemData const &data;

    // Neighborhood restrictions: list of nearby clients for each client (size
    // numLocations, but nothing is stored for the depots!)
    Neighbours neighbours_;

    std::vector<size_t> orderNodes;   // node order used by LS::search
    std::vector<size_t> orderRoutes;  // route order used by LS::intensify
    DynamicBitset candidates;         // candidates nodes to consider for moves

    std::vector<int> lastModified;  // tracks when routes were last modified

    std::vector<Route::Node> nodes;
    std::vector<Route> routes;

    std::vector<NodeOp *> nodeOps;
    std::vector<RouteOp *> routeOps;

    int numEvaluations = 0;        // Number of delta cost evaluations
    int numMoves = 0;              // Operator counter
    bool searchCompleted = false;  // No further improving move found?

    // Load an initial solution that we will attempt to improve.
    void loadSolution(Solution const &solution);

    // Export the LS solution back into a solution.
    Solution exportSolution() const;

    // Tests the node pair (U, V).
    bool applyNodeOps(Route::Node *U,
                      Route::Node *V,
                      CostEvaluator const &costEvaluator);

    // Tests the route pair (U, V).
    bool applyRouteOps(Route *U, Route *V, CostEvaluator const &costEvaluator);

    // Tests moves involving empty routes.
    void applyEmptyRouteMoves(Route::Node *U,
                              CostEvaluator const &costEvaluator);

    // Tests moves involving missing or optional clients.
    void applyOptionalClientMoves(Route::Node *U,
                                  CostEvaluator const &costEvaluator);

    // Tests moves involving clients in client groups.
    void applyGroupMoves(Route::Node *U, CostEvaluator const &costEvaluator);

    // Updates solution state after an improving local search move.
    void update(Route *U, Route *V);

    // Performs search on the currently loaded solution.
    void search(CostEvaluator const &costEvaluator);

    // Performs intensify on the currently loaded solution.
    void intensify(CostEvaluator const &costEvaluator, double overlapTolerance);

    // Evaluate and apply inserting U after one of its neighbours if it's an
    // improving move or required for feasibility.
    void
    insert(Route::Node *U, CostEvaluator const &costEvaluator, bool required);

public:
    /**
     * Adds a local search operator that works on node/client pairs U and V.
     */
    void addNodeOperator(NodeOp &op);

    /**
     * Adds a local search operator that works on route pairs U and V.
     */
    void addRouteOperator(RouteOp &op);

    /**
     * Set neighbourhood structure to use by the local search. For each client,
     * the neighbourhood structure is a vector of nearby clients. Depots have
     * no nearby client.
     */
    void setNeighbours(Neighbours neighbours);

    /**
     * @return The neighbourhood structure currently in use.
     */
    Neighbours const &neighbours() const;

    /**
     * Iteratively calls ``search()`` and ``intensify()`` until no further
     * improvements are made.
     */
    Solution operator()(Solution const &solution,
                        CostEvaluator const &costEvaluator,
<<<<<<< HEAD
                        std::vector<size_t> const &candidateNodes);
=======
                        double overlapTolerance = 0.05);
>>>>>>> a7126bb0

    /**
     * Performs regular (node-based) local search around the given solution,
     * and returns a new, hopefully improved solution.
     */
    Solution search(Solution const &solution,
                    CostEvaluator const &costEvaluator);

    /**
     * Performs a more intensive route-based local search around the given
     * solution, and returns a new, hopefully improved solution.
     */
    Solution intensify(Solution const &solution,
                       CostEvaluator const &costEvaluator,
                       double overlapTolerance = 0.05);

    /**
     * Shuffles the order in which the node and route pairs are evaluated, and
     * the order in which node and route operators are applied.
     */
    void shuffle(RandomNumberGenerator &rng);

    LocalSearch(ProblemData const &data, Neighbours neighbours);
};
}  // namespace pyvrp::search

#endif  // PYVRP_SEARCH_LOCALSEARCH_H<|MERGE_RESOLUTION|>--- conflicted
+++ resolved
@@ -111,11 +111,8 @@
      */
     Solution operator()(Solution const &solution,
                         CostEvaluator const &costEvaluator,
-<<<<<<< HEAD
-                        std::vector<size_t> const &candidateNodes);
-=======
+                        std::vector<size_t> const &candidateNodes,
                         double overlapTolerance = 0.05);
->>>>>>> a7126bb0
 
     /**
      * Performs regular (node-based) local search around the given solution,
