#include "TimeWindowSegment.h"

#include <pybind11/pybind11.h>

namespace py = pybind11;
using TWS = TimeWindowSegment;

PYBIND11_MODULE(_TimeWindowSegment, m)
{
    py::class_<TWS>(m, "TimeWindowSegment")
<<<<<<< HEAD
        .def(py::init<Matrix<TTime> const *, int, int, TTime, TTime, TTime, TTime, TTime>(),
             py::arg("durationMatrix"),
=======
        .def(py::init<int, int, int, int, int, int>(),
>>>>>>> 51f4c2b5
             py::arg("idx_first"),
             py::arg("idx_last"),
             py::arg("duration"),
             py::arg("time_warp"),
             py::arg("tw_early"),
             py::arg("tw_late"))
        .def("total_time_warp", &TWS::totalTimeWarp)
        .def_static("merge", &TWS::merge<>)
        .def_static("merge", &TWS::merge<TWS>)
        .def_static("merge", &TWS::merge<TWS, TWS>);
}<|MERGE_RESOLUTION|>--- conflicted
+++ resolved
@@ -8,12 +8,7 @@
 PYBIND11_MODULE(_TimeWindowSegment, m)
 {
     py::class_<TWS>(m, "TimeWindowSegment")
-<<<<<<< HEAD
-        .def(py::init<Matrix<TTime> const *, int, int, TTime, TTime, TTime, TTime, TTime>(),
-             py::arg("durationMatrix"),
-=======
-        .def(py::init<int, int, int, int, int, int>(),
->>>>>>> 51f4c2b5
+        .def(py::init<int, int, TTime, TTime, TTime, TTime, TTime>(),
              py::arg("idx_first"),
              py::arg("idx_last"),
              py::arg("duration"),
