#include "Individual.h"
#include "ProblemData.h"

#include <fstream>
#include <numeric>
#include <vector>

using Client = int;
using Route = std::vector<Client>;
using Routes = std::vector<Route>;

void Individual::evaluate(ProblemData const &data)
{
    numRoutes_ = 0;
    distance_ = 0;
    excessLoad_ = 0;
    timeWarp_ = 0;

    for (auto const &route : routes_)
    {
        if (route.empty())  // First empty route. All subsequent routes are
            break;          // empty as well.

        numRoutes_++;

        int routeDist = data.dist(0, route[0]);
        int routeTimeWarp = 0;
        int routeLoad = data.client(route[0]).demand;

        int time = routeDist;

        if (time < data.client(route[0]).twEarly)
            time = data.client(route[0]).twEarly;

        if (time > data.client(route[0]).twLate)
        {
            routeTimeWarp += time - data.client(route[0]).twLate;
            time = data.client(route[0]).twLate;
        }

        for (size_t idx = 1; idx < route.size(); idx++)
        {
            routeDist += data.dist(route[idx - 1], route[idx]);
            routeLoad += data.client(route[idx]).demand;

            time += data.client(route[idx - 1]).serviceDuration
                    + data.dist(route[idx - 1], route[idx]);

            // Add possible waiting time
            if (time < data.client(route[idx]).twEarly)
                time = data.client(route[idx]).twEarly;

            // Add possible time warp
            if (time > data.client(route[idx]).twLate)
            {
                routeTimeWarp += time - data.client(route[idx]).twLate;
                time = data.client(route[idx]).twLate;
            }
        }

        // For the last client, the successors is the depot. Also update the
        // rDist and time
        routeDist += data.dist(route.back(), 0);
        time += data.client(route.back()).serviceDuration
                + data.dist(route.back(), 0);

        // For the depot, we only need to check the end of the time window
        // (add possible time warp)
        routeTimeWarp += std::max(time - data.depot().twLate, 0);

        // Whole solution stats
        distance_ += routeDist;
        timeWarp_ += routeTimeWarp;

        if (static_cast<size_t>(routeLoad) > data.vehicleCapacity())
            excessLoad_ += routeLoad - data.vehicleCapacity();
    }
}

size_t Individual::numRoutes() const { return numRoutes_; }

Routes const &Individual::getRoutes() const { return routes_; }

std::vector<std::pair<Client, Client>> const &Individual::getNeighbours() const
{
    return neighbours;
}

bool Individual::isFeasible() const
{
    return !hasExcessLoad() && !hasTimeWarp();
}

bool Individual::hasExcessLoad() const { return excessLoad_ > 0; }

bool Individual::hasTimeWarp() const { return timeWarp_ > 0; }

size_t Individual::distance() const { return distance_; }

size_t Individual::excessLoad() const { return excessLoad_; }

size_t Individual::timeWarp() const { return timeWarp_; }

void Individual::makeNeighbours()
{
    neighbours[0] = {0, 0};  // note that depot neighbours have no meaning

    for (auto const &route : routes_)
        for (size_t idx = 0; idx != route.size(); ++idx)
            neighbours[route[idx]]
                = {idx == 0 ? 0 : route[idx - 1],                  // pred
                   idx == route.size() - 1 ? 0 : route[idx + 1]};  // succ
}

bool Individual::operator==(Individual const &other) const
{
    // First compare costs, since that's a quick and cheap check. Only when
    // the costs are the same do we test if the neighbours are all equal.
<<<<<<< HEAD
    return distance_ == other.distance_ && excessLoad_ == other.excessLoad_
           && timeWarp_ == other.timeWarp_ && neighbours == other.neighbours;
=======
    // clang-format off
    return distance == other.distance
        && capacityExcess == other.capacityExcess
        && timeWarp == other.timeWarp
        && numRoutes_ == other.numRoutes_
        && neighbours == other.neighbours;
    // clang-format on
>>>>>>> dfeb3b2d
}

Individual::Individual(ProblemData const &data, XorShift128 &rng)
    : routes_(data.numVehicles()), neighbours(data.numClients() + 1)
{
    // Shuffle clients (to create random routes)
    auto clients = std::vector<int>(data.numClients());
    std::iota(clients.begin(), clients.end(), 1);
    std::shuffle(clients.begin(), clients.end(), rng);

    // Distribute clients evenly over the routes: the total number of clients
    // per vehicle, with an adjustment in case the division is not perfect.
    auto const numVehicles = data.numVehicles();
    auto const numClients = data.numClients();
    auto const perVehicle = std::max(numClients / numVehicles, size_t(1));
    auto const perRoute = perVehicle + (numClients % numVehicles != 0);

    for (size_t idx = 0; idx != numClients; ++idx)
        routes_[idx / perRoute].push_back(clients[idx]);

    makeNeighbours();
    evaluate(data);
}

Individual::Individual(ProblemData const &data, Routes routes)
    : routes_(std::move(routes)), neighbours(data.numClients() + 1)
{
    if (routes_.size() > data.numVehicles())
    {
        auto const msg = "Number of routes must not exceed number of vehicles.";
        throw std::runtime_error(msg);
    }

    // Expand to at least numVehicles routes, where any newly inserted routes
    // will be empty.
    routes_.resize(data.numVehicles());

    // a precedes b only when a is not empty and b is. Combined with a stable
    // sort, this ensures we keep the original sorting as much as possible, but
    // also make sure all empty routes are at the end of routes_.
    auto comp = [](auto &a, auto &b) { return !a.empty() && b.empty(); };
    std::stable_sort(routes_.begin(), routes_.end(), comp);

    makeNeighbours();
    evaluate(data);
}

std::ostream &operator<<(std::ostream &out, Individual const &indiv)
{
    auto const &routes = indiv.getRoutes();

    for (size_t rIdx = 0; rIdx != indiv.numRoutes(); ++rIdx)
    {
        out << "Route #" << rIdx + 1 << ":";  // route number
        for (int cIdx : routes[rIdx])
            out << " " << cIdx;  // client index
        out << '\n';
    }

    out << "Distance: " << indiv.distance_ << '\n';
    return out;
}<|MERGE_RESOLUTION|>--- conflicted
+++ resolved
@@ -116,18 +116,13 @@
 {
     // First compare costs, since that's a quick and cheap check. Only when
     // the costs are the same do we test if the neighbours are all equal.
-<<<<<<< HEAD
-    return distance_ == other.distance_ && excessLoad_ == other.excessLoad_
-           && timeWarp_ == other.timeWarp_ && neighbours == other.neighbours;
-=======
     // clang-format off
-    return distance == other.distance
-        && capacityExcess == other.capacityExcess
-        && timeWarp == other.timeWarp
+    return distance_ == other.distance_
+        && excessLoad_ == other.excessLoad_
+        && timeWarp_ == other.timeWarp_
         && numRoutes_ == other.numRoutes_
         && neighbours == other.neighbours;
     // clang-format on
->>>>>>> dfeb3b2d
 }
 
 Individual::Individual(ProblemData const &data, XorShift128 &rng)
