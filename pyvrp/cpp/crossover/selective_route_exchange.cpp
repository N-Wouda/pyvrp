--- conflicted
+++ resolved
@@ -227,13 +227,8 @@
         if (!selectedA.contains(c))
             clientsInSelectedBNotA.insert(c);
 
-<<<<<<< HEAD
-    Routes routes1(data.maxNumRoutes());
-    Routes routes2(data.maxNumRoutes());
-=======
-    std::vector<std::vector<Client>> routes1(data.numVehicles());
-    std::vector<std::vector<Client>> routes2(data.numVehicles());
->>>>>>> be522fc9
+    std::vector<std::vector<Client>> routes1(data.maxNumRoutes());
+    std::vector<std::vector<Client>> routes2(data.maxNumRoutes());
 
     // Replace selected routes from parent A with routes from parent B
     for (size_t r = 0; r < numMovedRoutes; r++)
