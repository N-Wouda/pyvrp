#ifndef INDIVIDUAL_H
#define INDIVIDUAL_H

#include "PenaltyManager.h"
#include "ProblemData.h"
#include "XorShift128.h"

#include <string>
#include <vector>

#ifdef INT_PRECISION
using TCost = int;
using TDist = int;
using TTime = int;
#else
using TCost = double;
using TDist = double;
using TTime = double;
#endif
class Individual
{
    friend struct std::hash<Individual>;  // friend struct to enable hashing

    using Client = int;
    using Route = std::vector<Client>;
    using Routes = std::vector<Route>;

<<<<<<< HEAD
    size_t nbRoutes = 0;        // Number of routes
    TDist distance = 0;        // Total distance
=======
    size_t numRoutes_ = 0;      // Number of routes
    size_t distance = 0;        // Total distance
>>>>>>> 51f4c2b5
    size_t capacityExcess = 0;  // Total excess load over all routes
    TTime timeWarp = 0;        // All route time warp of late arrivals

    PenaltyManager const *penaltyManager;

    Routes routes_;  // Routes - only the first numRoutes_ are non-empty
    std::vector<std::pair<Client, Client>> neighbours;  // pairs of [pred, succ]

    // Determines the [pred, succ] pairs for each client.
    void makeNeighbours();

    // Evaluates this solution's characteristics.
    void evaluate(ProblemData const &data);

public:
    /**
     * Returns this individual's objective (penalized cost).
     */
    [[nodiscard]] TCost cost() const;

    /**
     * Returns the number of non-empty routes in this individual's solution.
     * Such non-empty routes are guaranteed to be in the lower indices of the
     * routes returned by ``getRoutes``.
     */
    [[nodiscard]] size_t numRoutes() const;

    /**
     * Returns this individual's routing decisions.
     */
    [[nodiscard]] Routes const &getRoutes() const;

    /**
     * Returns a vector of [pred, succ] clients for each client (index) in this
     * individual's routes. Includes the depot at index 0.
     */
    [[nodiscard]] std::vector<std::pair<Client, Client>> const &
    getNeighbours() const;

    /**
     * @return True when this solution is feasible; false otherwise.
     */
    [[nodiscard]] bool isFeasible() const;

    /**
     * @return True if the solution violates load constraints.
     */
    [[nodiscard]] bool hasExcessCapacity() const;

    /**
     * @return True if the solution violates time window constraints.
     */
    [[nodiscard]] bool hasTimeWarp() const;

    bool operator==(Individual const &other) const;

    Individual &operator=(Individual const &other) = delete;  // is immutable
    Individual &operator=(Individual &&other) = delete;       // is immutable

    Individual(Individual const &other) = default;
    Individual(Individual &&other) = default;

    /**
     * Constructs a random individual using the given random number generator.
     *
     * @param data           Data instance describing the problem that's being
     *                       solved.
     * @param penaltyManager Penalty manager, used to compute the objective.
     * @param rng            Random number generator.
     */
    Individual(ProblemData const &data,
               PenaltyManager const &penaltyManager,
               XorShift128 &rng);

    /**
     * Constructs an individual having the given routes as its solution.
     *
     * @param data           Data instance describing the problem that's being
     *                       solved.
     * @param penaltyManager Penalty manager, used to compute the objective.
     * @param routes         Solution's route list.
     */
    Individual(ProblemData const &data,
               PenaltyManager const &penaltyManager,
               Routes routes);
};

// Outputs an individual into a given ostream in VRPLIB format
std::ostream &operator<<(std::ostream &out, Individual const &indiv);

namespace std
{
template <> struct hash<Individual>
{
    std::size_t operator()(Individual const &individual) const
    {
        size_t res = 17;
        res = res * 31 + std::hash<size_t>()(individual.numRoutes_);
        res = res * 31 + std::hash<size_t>()(individual.distance);
        res = res * 31 + std::hash<size_t>()(individual.capacityExcess);
        res = res * 31 + std::hash<size_t>()(individual.timeWarp);

        return res;
    }
};
}  // namespace std

#endif<|MERGE_RESOLUTION|>--- conflicted
+++ resolved
@@ -17,6 +17,7 @@
 using TDist = double;
 using TTime = double;
 #endif
+
 class Individual
 {
     friend struct std::hash<Individual>;  // friend struct to enable hashing
@@ -25,15 +26,10 @@
     using Route = std::vector<Client>;
     using Routes = std::vector<Route>;
 
-<<<<<<< HEAD
-    size_t nbRoutes = 0;        // Number of routes
-    TDist distance = 0;        // Total distance
-=======
     size_t numRoutes_ = 0;      // Number of routes
-    size_t distance = 0;        // Total distance
->>>>>>> 51f4c2b5
+    TDist distance = 0;         // Total distance
     size_t capacityExcess = 0;  // Total excess load over all routes
-    TTime timeWarp = 0;        // All route time warp of late arrivals
+    TTime timeWarp = 0;         // All route time warp of late arrivals
 
     PenaltyManager const *penaltyManager;
 
@@ -130,9 +126,9 @@
     {
         size_t res = 17;
         res = res * 31 + std::hash<size_t>()(individual.numRoutes_);
-        res = res * 31 + std::hash<size_t>()(individual.distance);
+        res = res * 31 + std::hash<TDist>()(individual.distance);
         res = res * 31 + std::hash<size_t>()(individual.capacityExcess);
-        res = res * 31 + std::hash<size_t>()(individual.timeWarp);
+        res = res * 31 + std::hash<TTime>()(individual.timeWarp);
 
         return res;
     }
