#ifndef PYVRP_INDIVIDUAL_H
#define PYVRP_INDIVIDUAL_H

#include "Measure.h"
#include "ProblemData.h"
#include "XorShift128.h"

#include <functional>
#include <iosfwd>
#include <vector>

class Individual
{
    friend struct std::hash<Individual>;  // friend struct to enable hashing

    using Client = int;

public:
    /**
     * A simple Route class that contains the route plan and some statistics.
     */
    class Route
    {
        using Visits = std::vector<Client>;

<<<<<<< HEAD
        Visits visits_ = {};      // Client visits on this route
        size_t distance_ = 0;     // Total travel distance on this route
        size_t demand_ = 0;       // Total demand served on this route
        size_t excessLoad_ = 0;   // Demand in excess of the vehicle's capacity
        size_t duration_ = 0;     // Total travel duration on this route
        size_t service_ = 0;      // Total service duration on this route
        size_t timeWarp_ = 0;     // Total time warp on this route
        size_t wait_ = 0;         // Total waiting duration on this route
        size_t prizes_ = 0;       // Total prize value collected on this route
        size_t vehicleType_ = 0;  // Type of vehicle of this route
=======
        Visits visits_ = {};     // Client visits on this route
        Distance distance_ = 0;  // Total travel distance on this route
        Load demand_ = 0;        // Total demand served on this route
        Load excessLoad_ = 0;    // Excess demand (wrt vehicle capacity)
        Duration duration_ = 0;  // Total travel duration on this route
        Duration service_ = 0;   // Total service duration on this route
        Duration timeWarp_ = 0;  // Total time warp on this route
        Duration wait_ = 0;      // Total waiting duration on this route
        Cost prizes_ = 0;        // Total value of prizes on this route

        std::pair<double, double> centroid_;  // center of the route
>>>>>>> 3e90a100

    public:
        [[nodiscard]] bool empty() const;
        [[nodiscard]] size_t size() const;
        [[nodiscard]] Client operator[](size_t idx) const;

        Visits::const_iterator begin() const;
        Visits::const_iterator end() const;
        Visits::const_iterator cbegin() const;
        Visits::const_iterator cend() const;

        [[nodiscard]] Visits const &visits() const;
<<<<<<< HEAD
        [[nodiscard]] size_t distance() const;
        [[nodiscard]] size_t demand() const;
        [[nodiscard]] size_t excessLoad() const;
        [[nodiscard]] size_t duration() const;
        [[nodiscard]] size_t serviceDuration() const;
        [[nodiscard]] size_t timeWarp() const;
        [[nodiscard]] size_t waitDuration() const;
        [[nodiscard]] size_t prizes() const;
        [[nodiscard]] size_t vehicleType() const;
=======
        [[nodiscard]] Distance distance() const;
        [[nodiscard]] Load demand() const;
        [[nodiscard]] Load excessLoad() const;
        [[nodiscard]] Duration duration() const;
        [[nodiscard]] Duration serviceDuration() const;
        [[nodiscard]] Duration timeWarp() const;
        [[nodiscard]] Duration waitDuration() const;
        [[nodiscard]] Cost prizes() const;

        [[nodiscard]] std::pair<double, double> const &centroid() const;
>>>>>>> 3e90a100

        [[nodiscard]] bool isFeasible() const;
        [[nodiscard]] bool hasExcessLoad() const;
        [[nodiscard]] bool hasTimeWarp() const;

        Route() = default;  // default is empty
        Route(ProblemData const &data,
              Visits const visits,
              size_t const vehicleType_);
    };

private:
    using Routes = std::vector<Route>;
    using RouteType = int;

<<<<<<< HEAD
    size_t numNonEmptyRoutes_ = 0;  // Number of non-empty routes
    size_t numClients_ = 0;         // Number of clients in the solution
    size_t distance_ = 0;           // Total distance
    size_t excessLoad_ = 0;         // Total excess load over all routes
    size_t prizes_ = 0;             // Total collected prize value
    size_t uncollectedPrizes_ = 0;  // Total uncollected prize value
    size_t timeWarp_ = 0;           // Total time warp over all routes
=======
    size_t numRoutes_ = 0;        // Number of routes
    size_t numClients_ = 0;       // Number of clients in the solution
    Distance distance_ = 0;       // Total distance
    Load excessLoad_ = 0;         // Total excess load over all routes
    Cost prizes_ = 0;             // Total collected prize value
    Cost uncollectedPrizes_ = 0;  // Total uncollected prize value
    Duration timeWarp_ = 0;       // Total time warp over all routes
>>>>>>> 3e90a100

    Routes routes_;  // Routes - some routes may be non-empty
    std::vector<std::pair<Client, Client>> neighbours;  // pairs of [pred, succ]
    std::vector<RouteType> assignedRouteTypes;  // assigned route per client

    // Determines the [pred, succ] pairs for each client.
    void makeNeighbours(ProblemData const &data);

    // Determines assigned route types for each client.
    void makeAssignedRouteTypes(ProblemData const &data);

    // Evaluates this solution's characteristics.
    void evaluate(ProblemData const &data);

public:
    /**
     * Returns the number of non-empty routes in this individual's solution.
     * Such non-empty routes are guaranteed to be in the lower indices of the
     * routes returned by ``getRoutes``.
     */
    [[nodiscard]] size_t numNonEmptyRoutes() const;

    /**
     * Number of clients in the solution.
     */
    [[nodiscard]] size_t numClients() const;

    /**
     * Returns this individual's routing decisions.
     */
    [[nodiscard]] Routes const &getRoutes() const;

    /**
     * Returns a vector of [pred, succ] clients for each client (index) in this
     * individual's routes. Includes the depot at index 0.
     */
    [[nodiscard]] std::vector<std::pair<Client, Client>> const &
    getNeighbours() const;

    /**
     * Returns a vector of route types for each client (index) in this
     * individual's routes. Includes the depot at index 0.
     */
    [[nodiscard]] std::vector<RouteType> const &getAssignments() const;

    /**
     * @return True when this solution is feasible; false otherwise.
     */
    [[nodiscard]] bool isFeasible() const;

    /**
     * @return True if the solution violates load constraints.
     */
    [[nodiscard]] bool hasExcessLoad() const;

    /**
     * @return True if the solution violates time window constraints.
     */
    [[nodiscard]] bool hasTimeWarp() const;

    /**
     * @return Total distance over all routes.
     */
    [[nodiscard]] Distance distance() const;

    /**
     * @return Total excess load over all routes.
     */
    [[nodiscard]] Load excessLoad() const;

    /**
     * @return Total collected prize value over all routes.
     */
    [[nodiscard]] Cost prizes() const;

    /**
     * @return Total prize value of all unvisited clients.
     */
    [[nodiscard]] Cost uncollectedPrizes() const;

    /**
     * @return Total time warp over all routes.
     */
    [[nodiscard]] Duration timeWarp() const;

    bool operator==(Individual const &other) const;

    Individual &operator=(Individual const &other) = delete;  // is immutable
    Individual &operator=(Individual &&other) = delete;       // is immutable

    Individual(Individual const &other) = default;
    Individual(Individual &&other) = default;

    /**
     * Constructs a random individual using the given random number generator.
     *
     * @param data           Data instance describing the problem that's being
     *                       solved.
     * @param rng            Random number generator.
     */
    Individual(ProblemData const &data, XorShift128 &rng);

    /**
     * Constructs an individual having the given routes as its solution.
     *
     * @param data           Data instance describing the problem that's being
     *                       solved.
     * @param routes         Solution's route list.
     */
    Individual(ProblemData const &data,
               std::vector<std::vector<Client>> const &routes);
};

std::ostream &operator<<(std::ostream &out, Individual const &indiv);
std::ostream &operator<<(std::ostream &out, Individual::Route const &route);

namespace std
{
template <> struct hash<Individual>
{
    size_t operator()(Individual const &individual) const
    {
        size_t res = 17;
<<<<<<< HEAD
        res = res * 31 + std::hash<size_t>()(individual.numNonEmptyRoutes_);
        res = res * 31 + std::hash<size_t>()(individual.distance_);
        res = res * 31 + std::hash<size_t>()(individual.excessLoad_);
        res = res * 31 + std::hash<size_t>()(individual.timeWarp_);
=======
        res = res * 31 + std::hash<size_t>()(individual.numRoutes_);
        res = res * 31 + std::hash<Distance>()(individual.distance_);
        res = res * 31 + std::hash<Load>()(individual.excessLoad_);
        res = res * 31 + std::hash<Duration>()(individual.timeWarp_);
>>>>>>> 3e90a100

        return res;
    }
};
}  // namespace std

#endif  // PYVRP_INDIVIDUAL_H<|MERGE_RESOLUTION|>--- conflicted
+++ resolved
@@ -23,18 +23,6 @@
     {
         using Visits = std::vector<Client>;
 
-<<<<<<< HEAD
-        Visits visits_ = {};      // Client visits on this route
-        size_t distance_ = 0;     // Total travel distance on this route
-        size_t demand_ = 0;       // Total demand served on this route
-        size_t excessLoad_ = 0;   // Demand in excess of the vehicle's capacity
-        size_t duration_ = 0;     // Total travel duration on this route
-        size_t service_ = 0;      // Total service duration on this route
-        size_t timeWarp_ = 0;     // Total time warp on this route
-        size_t wait_ = 0;         // Total waiting duration on this route
-        size_t prizes_ = 0;       // Total prize value collected on this route
-        size_t vehicleType_ = 0;  // Type of vehicle of this route
-=======
         Visits visits_ = {};     // Client visits on this route
         Distance distance_ = 0;  // Total travel distance on this route
         Load demand_ = 0;        // Total demand served on this route
@@ -46,7 +34,7 @@
         Cost prizes_ = 0;        // Total value of prizes on this route
 
         std::pair<double, double> centroid_;  // center of the route
->>>>>>> 3e90a100
+        size_t vehicleType_ = 0;              // Type of vehicle of this route
 
     public:
         [[nodiscard]] bool empty() const;
@@ -59,17 +47,6 @@
         Visits::const_iterator cend() const;
 
         [[nodiscard]] Visits const &visits() const;
-<<<<<<< HEAD
-        [[nodiscard]] size_t distance() const;
-        [[nodiscard]] size_t demand() const;
-        [[nodiscard]] size_t excessLoad() const;
-        [[nodiscard]] size_t duration() const;
-        [[nodiscard]] size_t serviceDuration() const;
-        [[nodiscard]] size_t timeWarp() const;
-        [[nodiscard]] size_t waitDuration() const;
-        [[nodiscard]] size_t prizes() const;
-        [[nodiscard]] size_t vehicleType() const;
-=======
         [[nodiscard]] Distance distance() const;
         [[nodiscard]] Load demand() const;
         [[nodiscard]] Load excessLoad() const;
@@ -80,7 +57,7 @@
         [[nodiscard]] Cost prizes() const;
 
         [[nodiscard]] std::pair<double, double> const &centroid() const;
->>>>>>> 3e90a100
+        [[nodiscard]] size_t vehicleType() const;
 
         [[nodiscard]] bool isFeasible() const;
         [[nodiscard]] bool hasExcessLoad() const;
@@ -96,23 +73,13 @@
     using Routes = std::vector<Route>;
     using RouteType = int;
 
-<<<<<<< HEAD
     size_t numNonEmptyRoutes_ = 0;  // Number of non-empty routes
     size_t numClients_ = 0;         // Number of clients in the solution
-    size_t distance_ = 0;           // Total distance
-    size_t excessLoad_ = 0;         // Total excess load over all routes
-    size_t prizes_ = 0;             // Total collected prize value
-    size_t uncollectedPrizes_ = 0;  // Total uncollected prize value
-    size_t timeWarp_ = 0;           // Total time warp over all routes
-=======
-    size_t numRoutes_ = 0;        // Number of routes
-    size_t numClients_ = 0;       // Number of clients in the solution
-    Distance distance_ = 0;       // Total distance
-    Load excessLoad_ = 0;         // Total excess load over all routes
-    Cost prizes_ = 0;             // Total collected prize value
-    Cost uncollectedPrizes_ = 0;  // Total uncollected prize value
-    Duration timeWarp_ = 0;       // Total time warp over all routes
->>>>>>> 3e90a100
+    Distance distance_ = 0;         // Total distance
+    Load excessLoad_ = 0;           // Total excess load over all routes
+    Cost prizes_ = 0;               // Total collected prize value
+    Cost uncollectedPrizes_ = 0;    // Total uncollected prize value
+    Duration timeWarp_ = 0;         // Total time warp over all routes
 
     Routes routes_;  // Routes - some routes may be non-empty
     std::vector<std::pair<Client, Client>> neighbours;  // pairs of [pred, succ]
@@ -236,17 +203,10 @@
     size_t operator()(Individual const &individual) const
     {
         size_t res = 17;
-<<<<<<< HEAD
         res = res * 31 + std::hash<size_t>()(individual.numNonEmptyRoutes_);
-        res = res * 31 + std::hash<size_t>()(individual.distance_);
-        res = res * 31 + std::hash<size_t>()(individual.excessLoad_);
-        res = res * 31 + std::hash<size_t>()(individual.timeWarp_);
-=======
-        res = res * 31 + std::hash<size_t>()(individual.numRoutes_);
         res = res * 31 + std::hash<Distance>()(individual.distance_);
         res = res * 31 + std::hash<Load>()(individual.excessLoad_);
         res = res * 31 + std::hash<Duration>()(individual.timeWarp_);
->>>>>>> 3e90a100
 
         return res;
     }
