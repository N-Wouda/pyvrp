--- conflicted
+++ resolved
@@ -13,21 +13,12 @@
 {
 /**
  * ProblemData(
-<<<<<<< HEAD
- *     clients: List[Client],
- *     depots: List[Depot],
- *     vehicle_types: List[VehicleType],
- *     distance_matrix: List[List[int]],
- *     duration_matrix: List[List[int]],
- *     groups: List[ClientGroup] = [],
-=======
  *     clients: list[Client],
  *     depots: list[Depot],
  *     vehicle_types: list[VehicleType],
  *     distance_matrix: numpy.ndarray[int],
  *     duration_matrix: numpy.ndarray[int],
  *     groups: list[ClientGroup] = [],
->>>>>>> 0aef08db
  * )
  *
  * Creates a problem data instance. This instance contains all information
@@ -54,26 +45,16 @@
  *     A matrix that gives the travel durations between all locations: both
  *     depots and clients.
  * groups
-<<<<<<< HEAD
- *     List of client groups, where each group is a list of clients. Client
- *     groups have certain restrictions - see the definition for details. By
- *     default there are no groups, and empty groups must not be passed.
-=======
  *     List of client groups. Client groups have certain restrictions - see the
  *     definition for details. By default there are no groups, and empty groups
  *     must not be passed.
->>>>>>> 0aef08db
  *
  * Raises
  * ------
  * ValueError
  *     When the data is inconsistent.
  * IndexError
-<<<<<<< HEAD
- *     When the data reference clients, depots, or groups that do not exist
-=======
  *     When the data references clients, depots, or groups that do not exist
->>>>>>> 0aef08db
  *     because the referenced index is out of range.
  */
 class ProblemData
@@ -205,23 +186,14 @@
     };
 
     /**
-<<<<<<< HEAD
-     * ClientGroup(clients: list[int], required: bool = True)
-=======
      * ClientGroup(clients: list[int] = [], required: bool = True)
->>>>>>> 0aef08db
      *
      * A client group that imposes additional restrictions on visits to clients
      * in the group.
      *
      * .. note::
      *
-<<<<<<< HEAD
-     *    For now, only mutually exclusive client groups are supported. Of the
-     *    clients in such a group, exactly one must be visited.
-=======
      *    Only mutually exclusive client groups are supported for now.
->>>>>>> 0aef08db
      *
      * Parameters
      * ----------
@@ -229,16 +201,6 @@
      *     The clients in the group.
      * required
      *     Whether visiting this client group is required.
-<<<<<<< HEAD
-     */
-    struct ClientGroup
-    {
-        std::vector<size_t> const clients;    // clients in this group
-        bool const required;                  // is visiting the group required?
-        bool const mutuallyExclusive = true;  // at most one visit in group?
-
-        explicit ClientGroup(std::vector<size_t> clients, bool required = true);
-=======
      *
      * Attributes
      * ----------
@@ -267,7 +229,6 @@
 
         explicit ClientGroup(std::vector<size_t> clients = {},
                              bool required = true);
->>>>>>> 0aef08db
 
         ClientGroup(ClientGroup const &group) = default;
         ClientGroup(ClientGroup &&group) = default;
@@ -280,14 +241,11 @@
 
         std::vector<size_t>::const_iterator begin() const;
         std::vector<size_t>::const_iterator end() const;
-<<<<<<< HEAD
-=======
 
         std::vector<size_t> const &clients() const;
 
         void addClient(size_t client);
         void clear();
->>>>>>> 0aef08db
     };
 
     /**
@@ -638,15 +596,9 @@
                         std::optional<Matrix<Duration>> &durMat,
                         std::optional<std::vector<ClientGroup>> &groups);
 
-<<<<<<< HEAD
-    ProblemData(std::vector<Client> const &clients,
-                std::vector<Depot> const &depots,
-                std::vector<VehicleType> const &vehicleTypes,
-=======
     ProblemData(std::vector<Client> clients,
                 std::vector<Depot> depots,
                 std::vector<VehicleType> vehicleTypes,
->>>>>>> 0aef08db
                 Matrix<Distance> distMat,
                 Matrix<Duration> durMat,
                 std::vector<ClientGroup> groups = {});
