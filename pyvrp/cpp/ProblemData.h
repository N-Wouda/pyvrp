#ifndef HGS_PROBLEMDATA_H
#define HGS_PROBLEMDATA_H

#include "Matrix.h"
#include "XorShift128.h"

#include <iosfwd>
#include <vector>

class ProblemData
{
public:
    struct Client
    {
        int x;                 // Coordinate X
        int y;                 // Coordinate Y
        int demand;            // Demand
        int serviceDuration;   // Service duration
        int twEarly;           // Earliest arrival (when using time windows)
        int twLate;            // Latest arrival (when using time windows)
        int prize = 0;         // Prize collected when visiting this client
        bool required = true;  // Must this client be part of a solution?

        Client(int x,
               int y,
               int demand = 0,
               int serviceDuration = 0,
               int twEarly = 0,
               int twLate = 0,
               int prize = 0,
               bool required = true);
    };

    struct RouteData
    {
        size_t capacity;  // Capacity (max total demand) of the route
        inline bool operator==(RouteData const &other) const;
        inline bool operator!=(RouteData const &other) const;
    };

private:
    Matrix<int> const dist_;          // Distance matrix (+depot)
    Matrix<int> const dur_;           // Duration matrix (+depot)
    std::vector<Client> clients_;     // Client (+depot) information
    std::vector<RouteData> routes_;   // Routes information per route
    std::vector<size_t> routeTypes_;  // Type idx per route

    size_t const numClients_;
    size_t const numAvailableRoutes_;

public:
    /**
     * @param client Client whose data to return.
     * @return A struct containing the indicated client's information.
     */
    [[nodiscard]] inline Client const &client(size_t client) const;

    /**
     * @return A struct containing the depot's information.
     */
    [[nodiscard]] Client const &depot() const;

    /**
     * @param route Route for which to return the data.
     * @return A struct containing the indicated route's information.
     */
    [[nodiscard]] inline RouteData const &routeData(size_t route) const;

    /**
     * @param route Route for which to return the route type.
     * @return RouteType index of the route type of the route.
     */
    [[nodiscard]] inline size_t const &routeType(size_t route) const;

    /**
     * Returns the distance between the indicated two clients.
     *
     * @param first  First client.
     * @param second Second client.
     * @return distance from the first to the second client.
     */
    [[nodiscard]] inline int dist(size_t first, size_t second) const;

    /**
     * Returns the travel duration between the indicated two clients.
     *
     * @param first  First client.
     * @param second Second client.
     * @return Travel duration from the first to the second client.
     */
    [[nodiscard]] inline int duration(size_t first, size_t second) const;

    /**
     * @return The full travel distance matrix.
     */
    [[nodiscard]] Matrix<int> const &distanceMatrix() const;

    /**
     * @return The full travel duration matrix.
     */
    [[nodiscard]] Matrix<int> const &durationMatrix() const;

    /**
     * @return Total number of clients in this instance.
     */
    [[nodiscard]] size_t numClients() const;

    /**
     * @return Total number of routes available in this instance.
     */
    [[nodiscard]] size_t maxNumRoutes() const;

    /**
     * Constructs a ProblemData object with the given data. Assumes the list of
     * clients contains the depot, such that each vector is one longer than the
     * number of clients.
     *
<<<<<<< HEAD
     * @param coords       Coordinates as pairs of [x, y].
     * @param demands      Client demands.
     * @param capacities   Capacity (max total demand) for each route.
     * @param timeWindows  Time windows as pairs of [early, late].
     * @param servDurs     Service durations.
=======
     * @param clients      List of clients (including depot at index 0).
     * @param vehicleCapacities     Vehicle capacity for each route.
>>>>>>> 1c8a0c56
     * @param distMat      Distance matrix.
     * @param durMat       Duration matrix.
     */
<<<<<<< HEAD
    ProblemData(std::vector<std::pair<int, int>> const &coords,
                std::vector<int> const &demands,
                std::vector<size_t> const &capacities,
                std::vector<std::pair<int, int>> const &timeWindows,
                std::vector<int> const &servDurs,
                std::vector<std::vector<int>> const &distMat);
=======
    ProblemData(std::vector<Client> const &clients,
                std::vector<size_t> const &vehicleCapacities,
                std::vector<std::vector<int>> const &distMat,
                std::vector<std::vector<int>> const &durMat);
>>>>>>> 1c8a0c56
};

inline bool ProblemData::RouteData::operator==(RouteData const &other) const
{
    return capacity == other.capacity;
}

inline bool ProblemData::RouteData::operator!=(RouteData const &other) const
{
    return !(*this == other);
}

ProblemData::Client const &ProblemData::client(size_t client) const
{
    return clients_[client];
}

ProblemData::RouteData const &ProblemData::routeData(size_t route) const
{
    return routes_[route];
}

size_t const &ProblemData::routeType(size_t route) const
{
    return routeTypes_[route];
}

int ProblemData::dist(size_t first, size_t second) const
{
    return dist_(first, second);
}

int ProblemData::duration(size_t first, size_t second) const
{
    return dur_(first, second);
}

#endif  // HGS_PROBLEMDATA_H<|MERGE_RESOLUTION|>--- conflicted
+++ resolved
@@ -115,32 +115,15 @@
      * clients contains the depot, such that each vector is one longer than the
      * number of clients.
      *
-<<<<<<< HEAD
-     * @param coords       Coordinates as pairs of [x, y].
-     * @param demands      Client demands.
+     * @param clients      List of clients (including depot at index 0).
      * @param capacities   Capacity (max total demand) for each route.
-     * @param timeWindows  Time windows as pairs of [early, late].
-     * @param servDurs     Service durations.
-=======
-     * @param clients      List of clients (including depot at index 0).
-     * @param vehicleCapacities     Vehicle capacity for each route.
->>>>>>> 1c8a0c56
      * @param distMat      Distance matrix.
      * @param durMat       Duration matrix.
      */
-<<<<<<< HEAD
-    ProblemData(std::vector<std::pair<int, int>> const &coords,
-                std::vector<int> const &demands,
+    ProblemData(std::vector<Client> const &clients,
                 std::vector<size_t> const &capacities,
-                std::vector<std::pair<int, int>> const &timeWindows,
-                std::vector<int> const &servDurs,
-                std::vector<std::vector<int>> const &distMat);
-=======
-    ProblemData(std::vector<Client> const &clients,
-                std::vector<size_t> const &vehicleCapacities,
                 std::vector<std::vector<int>> const &distMat,
                 std::vector<std::vector<int>> const &durMat);
->>>>>>> 1c8a0c56
 };
 
 inline bool ProblemData::RouteData::operator==(RouteData const &other) const
