#ifndef HGS_PROBLEMDATA_H
#define HGS_PROBLEMDATA_H

#include "Matrix.h"
#include "XorShift128.h"

#include <iosfwd>
#include <vector>

class ProblemData
{
public:
    struct Client
    {
        int x;                // Coordinate X
        int y;                // Coordinate Y
        int demand;           // Demand
        int serviceDuration;  // Service duration
        int twEarly;          // Earliest arrival (when using time windows)
        int twLate;           // Latest arrival (when using time windows)
<<<<<<< HEAD
        int prize = 0;        // Prize collected when visiting this client
=======

        Client(int x,
               int y,
               int demand = 0,
               int serviceDuration = 0,
               int twEarly = 0,
               int twLate = 0);
>>>>>>> fd42ba70
    };

private:
    Matrix<int> const dist_;       // Distance matrix (+depot)
    Matrix<int> const dur_;        // Duration matrix (+depot)
    std::vector<Client> clients_;  // Client (+depot) information

    size_t const numClients_;
    size_t const numVehicles_;
    size_t const vehicleCapacity_;

public:
    /**
     * @param client Client whose data to return.
     * @return A struct containing the indicated client's information.
     */
    [[nodiscard]] inline Client const &client(size_t client) const;

    /**
     * @return A struct containing the depot's information.
     */
    [[nodiscard]] Client const &depot() const;

    /**
     * Returns the distance between the indicated two clients.
     *
     * @param first  First client.
     * @param second Second client.
     * @return distance from the first to the second client.
     */
    [[nodiscard]] inline int dist(size_t first, size_t second) const;

    /**
     * Returns the travel duration between the indicated two clients.
     *
     * @param first  First client.
     * @param second Second client.
     * @return Travel duration from the first to the second client.
     */
    [[nodiscard]] inline int duration(size_t first, size_t second) const;

    /**
     * @return The full travel distance matrix.
     */
    [[nodiscard]] Matrix<int> const &distanceMatrix() const;

    /**
     * @return The full travel duration matrix.
     */
    [[nodiscard]] Matrix<int> const &durationMatrix() const;

    /**
     * @return Total number of clients in this instance.
     */
    [[nodiscard]] size_t numClients() const;

    /**
     * @return Total number of vehicles available in this instance.
     */
    [[nodiscard]] size_t numVehicles() const;

    /**
     * @return Capacity of each vehicle in this instance.
     */
    [[nodiscard]] size_t vehicleCapacity() const;

    /**
     * Constructs a ProblemData object with the given data. Assumes the list of
     * clients contains the depot, such that each vector is one longer than the
     * number of clients.
     *
     * @param clients      List of clients (including depot at index 0).
     * @param numVehicles  Number of vehicles.
     * @param vehicleCap   Vehicle capacity.
     * @param distMat      Distance matrix.
     * @param durMat       Duration matrix.
     */
    ProblemData(std::vector<Client> const &clients,
                size_t numVehicles,
                size_t vehicleCap,
                std::vector<std::vector<int>> const &distMat,
                std::vector<std::vector<int>> const &durMat);
};

ProblemData::Client const &ProblemData::client(size_t client) const
{
    return clients_[client];
}

int ProblemData::dist(size_t first, size_t second) const
{
    return dist_(first, second);
}

int ProblemData::duration(size_t first, size_t second) const
{
    return dur_(first, second);
}

#endif  // HGS_PROBLEMDATA_H<|MERGE_RESOLUTION|>--- conflicted
+++ resolved
@@ -18,9 +18,7 @@
         int serviceDuration;  // Service duration
         int twEarly;          // Earliest arrival (when using time windows)
         int twLate;           // Latest arrival (when using time windows)
-<<<<<<< HEAD
         int prize = 0;        // Prize collected when visiting this client
-=======
 
         Client(int x,
                int y,
@@ -28,7 +26,6 @@
                int serviceDuration = 0,
                int twEarly = 0,
                int twLate = 0);
->>>>>>> fd42ba70
     };
 
 private:
