--- conflicted
+++ resolved
@@ -374,18 +374,15 @@
     [[nodiscard]] size_t numVehicles() const;
 
     /**
-<<<<<<< HEAD
-     * Constructs a ProblemData object with the given data. The given distance
-     * and duration matrices should have the depots on the lower indices (in
-     * order of the depots argument), followed by the clients (again in order).
-=======
      * Returns a new ProblemData instance with the same data as this instance,
      * except for the given parameters, which are used instead.
      *
      * Parameters
      * ----------
      * clients
-     *    Optional list of clients (including depot at index 0).
+     *    Optional list of clients.
+     * depots
+     *    Optional list of depots.
      * vehicle_types
      *    Optional list of vehicle types.
      * distance_matrix
@@ -399,6 +396,7 @@
      *    A new ProblemData instance with possibly replaced data.
      * */
     ProblemData replace(std::optional<std::vector<Client>> &clients,
+                        std::optional<std::vector<Client>> &depots,
                         std::optional<std::vector<VehicleType>> &vehicleTypes,
                         std::optional<Matrix<Distance>> &distMat,
                         std::optional<Matrix<Duration>> &durMat);
@@ -407,7 +405,6 @@
      * Constructs a ProblemData object with the given data. Assumes the list
      * of clients contains the depot, such that each vector is one longer
      * than the number of clients.
->>>>>>> 8f0aa4ce
      *
      * @param clients      List of clients.
      * @param depots       List of depots.
