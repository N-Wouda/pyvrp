--- conflicted
+++ resolved
@@ -76,14 +76,12 @@
     [[nodiscard]] inline Duration totalTimeWarp() const;
 
     /**
-<<<<<<< HEAD
      * Total duration along the segment, that is, travel duration, waiting time
      * and service time.
      */
     [[nodiscard]] inline Duration totalDuration() const;
 
-    TimeWindowSegment() = default;  // TODO at least require client index
-=======
+    /**
      * Earliest start time for this route segment that results in minimum route
      * segment duration.
      */
@@ -102,7 +100,6 @@
 
     // TODO remove this constructor.
     TimeWindowSegment() = default;
->>>>>>> 11c343cc
 
     // Construct from attributes of the given client.
     TimeWindowSegment(size_t idx, ProblemData::Client const &client);
@@ -124,20 +121,6 @@
 #ifdef PYVRP_NO_TIME_WINDOWS
     return {};
 #else
-<<<<<<< HEAD
-    auto const travelDuration = durationMatrix(idxLast, other.idxFirst);
-    auto const diff = duration - timeWarp + travelDuration;
-    auto const diffWait = std::max<Duration>(other.twEarly - diff - twLate, 0);
-    auto const diffTw = std::max<Duration>(twEarly + diff - other.twLate, 0);
-
-    return {idxFirst,
-            other.idxLast,
-            duration + other.duration + travelDuration + diffWait,
-            timeWarp + other.timeWarp + diffTw,
-            std::max(other.twEarly - diff, twEarly) - diffWait,
-            std::min(other.twLate - diff, twLate) + diffTw,
-            std::max(releaseTime, other.releaseTime)};
-=======
     using Dur = pyvrp::Duration;
 
     // edgeDuration is the travel duration from our last to the other's first
@@ -158,7 +141,6 @@
             std::max(other.twEarly_ - atOther, twEarly_) - diffWait,
             std::min(other.twLate_ - atOther, twLate_) + diffTw,
             std::max(releaseTime_, other.releaseTime_)};
->>>>>>> 11c343cc
 #endif
 }
 
@@ -186,15 +168,10 @@
     return timeWarp_ + std::max<Duration>(releaseTime_ - twLate_, 0);
 }
 
-<<<<<<< HEAD
 Duration TimeWindowSegment::totalDuration() const { return duration; }
 
-TimeWindowSegment::TimeWindowSegment(int idxFirst,
-                                     int idxLast,
-=======
 TimeWindowSegment::TimeWindowSegment(size_t idxFirst,
                                      size_t idxLast,
->>>>>>> 11c343cc
                                      Duration duration,
                                      Duration timeWarp,
                                      Duration twEarly,
