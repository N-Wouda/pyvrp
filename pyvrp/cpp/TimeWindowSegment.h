--- conflicted
+++ resolved
@@ -41,22 +41,13 @@
 {
     using TWS = TimeWindowSegment;
 
-<<<<<<< HEAD
     size_t idxFirst_ = 0;    // Index of the first client in the segment
     size_t idxLast_ = 0;     // Index of the last client in the segment
     Duration duration_ = 0;  // Duration = travel + wait + service time
     Duration timeWarp_ = 0;  // Cumulative time warp (end - start = dur - tw)
     Duration twEarly_ = 0;   // Earliest moment to start service of first client
-    Duration twLate_ = 0;    // Latest moment to start service of last client
-=======
-    int idxFirst = 0;          // Index of the first client in the segment
-    int idxLast = 0;           // Index of the last client in the segment
-    Duration duration = 0;     // Total duration, incl. waiting and servicing
-    Duration timeWarp = 0;     // Cumulative time warp
-    Duration twEarly = 0;      // Earliest visit moment of first client
-    Duration twLate = 0;       // Latest visit moment of first client
+    Duration twLate_ = 0;    // Latest moment to start service of first client
     Duration releaseTime = 0;  // Earliest allowed moment to leave the depot
->>>>>>> f6243306
 
     [[nodiscard]] inline TWS merge(Matrix<Duration> const &durationMatrix,
                                    TWS const &other) const;
@@ -69,22 +60,24 @@
           TWS const &second,
           Args... args);
 
-<<<<<<< HEAD
+    /**
+     * The total duration of this route segment.
+     */
     [[nodiscard]] inline Duration duration() const;
+    /**
+     * The total time warp on this route segment.
+     */
     [[nodiscard]] inline Duration timeWarp() const;
+    /**
+     * Earliest start time for this route segment that results in minimum route
+     * segment duration.
+     */
     [[nodiscard]] inline Duration twEarly() const;
+    /**
+     * Latest start time for this route segment that results in minimum route
+     * segment duration.
+     */
     [[nodiscard]] inline Duration twLate() const;
-=======
-    /**
-     * Returns the total time warp on this route segment.
-     *
-     * Returns
-     * -------
-     * int
-     *     Total time warp on this route segment.
-     */
-    [[nodiscard]] inline Duration totalTimeWarp() const;
->>>>>>> f6243306
 
     TimeWindowSegment() = default;  // TODO at least require client index
 
@@ -93,14 +86,10 @@
                              Duration duration,
                              Duration timeWarp,
                              Duration twEarly,
-<<<<<<< HEAD
-                             Duration twLate);
+                             Duration twLate,
+                             Duration releaseTime);
 
     inline TimeWindowSegment(size_t idx, ProblemData::Client const &client);
-=======
-                             Duration twLate,
-                             Duration releaseTime);
->>>>>>> f6243306
 };
 
 TimeWindowSegment TimeWindowSegment::merge(
@@ -110,7 +99,6 @@
 #ifdef PYVRP_NO_TIME_WINDOWS
     return {};
 #else
-<<<<<<< HEAD
     auto const travelDuration = durationMatrix(idxLast_, other.idxFirst_);
     auto const diff = duration_ - timeWarp_ + travelDuration;
     auto const diffWait
@@ -122,21 +110,8 @@
             duration_ + other.duration_ + travelDuration + diffWait,
             timeWarp_ + other.timeWarp_ + diffTw,
             std::max(other.twEarly_ - diff, twEarly_) - diffWait,
-            std::min(other.twLate_ - diff, twLate_) + diffTw};
-=======
-    auto const arcDuration = durationMatrix(idxLast, other.idxFirst);
-    auto const diff = duration - timeWarp + arcDuration;
-    auto const diffWait = std::max<Duration>(other.twEarly - diff - twLate, 0);
-    auto const diffTw = std::max<Duration>(twEarly + diff - other.twLate, 0);
-
-    return {idxFirst,
-            other.idxLast,
-            duration + other.duration + arcDuration + diffWait,
-            timeWarp + other.timeWarp + diffTw,
-            std::max(other.twEarly - diff, twEarly) - diffWait,
-            std::min(other.twLate - diff, twLate) + diffTw,
+            std::min(other.twLate_ - diff, twLate_) + diffTw,
             std::max(releaseTime, other.releaseTime)};
->>>>>>> f6243306
 #endif
 }
 
@@ -159,18 +134,14 @@
 #endif
 }
 
-<<<<<<< HEAD
 Duration TimeWindowSegment::duration() const { return duration_; }
 
-Duration TimeWindowSegment::timeWarp() const { return timeWarp_; }
+Duration TimeWindowSegment::timeWarp() const
+{
+    return timeWarp_ + std::max<Duration>(releaseTime - twLate, 0);
+}
 
 Duration TimeWindowSegment::twEarly() const { return twEarly_; }
-=======
-Duration TimeWindowSegment::totalTimeWarp() const
-{
-    return timeWarp + std::max<Duration>(releaseTime - twLate, 0);
-}
->>>>>>> f6243306
 
 Duration TimeWindowSegment::twLate() const { return twLate_; }
 
@@ -179,14 +150,15 @@
                                      Duration duration,
                                      Duration timeWarp,
                                      Duration twEarly,
-<<<<<<< HEAD
-                                     Duration twLate)
+                                     Duration twLate,
+                                     Duration releaseTime)
     : idxFirst_(idxFirst),
       idxLast_(idxLast),
       duration_(duration),
       timeWarp_(timeWarp),
       twEarly_(twEarly),
-      twLate_(twLate)
+      twLate_(twLate),
+      releaseTime(releaseTime)
 {
 }
 
@@ -198,17 +170,6 @@
       timeWarp_(0),
       twEarly_(client.twEarly),
       twLate_(client.twLate)
-=======
-                                     Duration twLate,
-                                     Duration releaseTime)
-    : idxFirst(idxFirst),
-      idxLast(idxLast),
-      duration(duration),
-      timeWarp(timeWarp),
-      twEarly(twEarly),
-      twLate(twLate),
-      releaseTime(releaseTime)
->>>>>>> f6243306
 {
 }
 }  // namespace pyvrp
