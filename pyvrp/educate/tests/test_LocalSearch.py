from numpy.testing import assert_raises
from pytest import mark

from pyvrp import Individual, PenaltyManager, XorShift128
from pyvrp.educate import LocalSearch, LocalSearchParams
from pyvrp.tests.helpers import read


@mark.parametrize(
<<<<<<< HEAD
    "post_process_path_length",
    [
        1,  # non-empty neighbourhood structure (nbGranular)
        0,  # zero post processing should be OK
    ],
)
def test_local_search_params_does_not_raise_for_valid_arguments(
    post_process_path_length: int,
):
    LocalSearchParams(post_process_path_length)
=======
    "weight_wait_time, weight_time_warp, nb_granular",
    [
        (20, 20, 0),  # empty neighbourhood structure (nbGranular)
    ],
)
def test_local_search_params_raises_for_invalid_arguments(
    weight_wait_time: int,
    weight_time_warp: int,
    nb_granular: int,
):
    with assert_raises(ValueError):
        LocalSearchParams(
            weight_wait_time,
            weight_time_warp,
            nb_granular,
        )


@mark.parametrize(
    "weight_wait_time, weight_time_warp, nb_granular",
    [
        (20, 20, 1),  # non-empty neighbourhood structure (nbGranular)
        (0, 0, 1),  # no weights for wait time or time warp should be OK
    ],
)
def test_local_search_params_does_not_raise_for_valid_arguments(
    weight_wait_time: int,
    weight_time_warp: int,
    nb_granular: int,
):
    LocalSearchParams(
        weight_wait_time,
        weight_time_warp,
        nb_granular,
    )
>>>>>>> 13b10380


def test_local_search_raises_when_there_are_no_operators():
    data = read("data/OkSmall.txt")
    pm = PenaltyManager(data.vehicle_capacity)
    rng = XorShift128(seed=42)

    ls = LocalSearch(data, pm, rng)
    individual = Individual(data, pm, rng)

    with assert_raises(RuntimeError):
        ls.search(individual)

    with assert_raises(RuntimeError):
        ls.intensify(individual)<|MERGE_RESOLUTION|>--- conflicted
+++ resolved
@@ -1,60 +1,8 @@
 from numpy.testing import assert_raises
-from pytest import mark
 
 from pyvrp import Individual, PenaltyManager, XorShift128
-from pyvrp.educate import LocalSearch, LocalSearchParams
+from pyvrp.educate import LocalSearch
 from pyvrp.tests.helpers import read
-
-
-@mark.parametrize(
-<<<<<<< HEAD
-    "post_process_path_length",
-    [
-        1,  # non-empty neighbourhood structure (nbGranular)
-        0,  # zero post processing should be OK
-    ],
-)
-def test_local_search_params_does_not_raise_for_valid_arguments(
-    post_process_path_length: int,
-):
-    LocalSearchParams(post_process_path_length)
-=======
-    "weight_wait_time, weight_time_warp, nb_granular",
-    [
-        (20, 20, 0),  # empty neighbourhood structure (nbGranular)
-    ],
-)
-def test_local_search_params_raises_for_invalid_arguments(
-    weight_wait_time: int,
-    weight_time_warp: int,
-    nb_granular: int,
-):
-    with assert_raises(ValueError):
-        LocalSearchParams(
-            weight_wait_time,
-            weight_time_warp,
-            nb_granular,
-        )
-
-
-@mark.parametrize(
-    "weight_wait_time, weight_time_warp, nb_granular",
-    [
-        (20, 20, 1),  # non-empty neighbourhood structure (nbGranular)
-        (0, 0, 1),  # no weights for wait time or time warp should be OK
-    ],
-)
-def test_local_search_params_does_not_raise_for_valid_arguments(
-    weight_wait_time: int,
-    weight_time_warp: int,
-    nb_granular: int,
-):
-    LocalSearchParams(
-        weight_wait_time,
-        weight_time_warp,
-        nb_granular,
-    )
->>>>>>> 13b10380
 
 
 def test_local_search_raises_when_there_are_no_operators():
