--- conflicted
+++ resolved
@@ -23,10 +23,6 @@
 
 def test_local_search_raises_when_neighbourhood_structure_is_empty():
     data = read("data/OkSmall.txt")
-<<<<<<< HEAD
-=======
-    pm = PenaltyManager()
->>>>>>> 09082047
     rng = XorShift128(seed=42)
 
     # Is completely empty neighbourhood, so there's nothing to do for the
@@ -45,10 +41,6 @@
 @mark.parametrize("size", [1, 2, 3, 4, 6, 7])  # num_clients + 1 == 5
 def test_local_search_raises_when_neighbourhood_dimensions_do_not_match(size):
     data = read("data/OkSmall.txt")
-<<<<<<< HEAD
-=======
-    pm = PenaltyManager()
->>>>>>> 09082047
     rng = XorShift128(seed=42)
 
     # Each of the given sizes is either smaller than or bigger than desired.
@@ -65,10 +57,6 @@
 
 def test_local_search_raises_when_neighbourhood_contains_self_or_depot():
     data = read("data/OkSmall.txt")
-<<<<<<< HEAD
-=======
-    pm = PenaltyManager()
->>>>>>> 09082047
     rng = XorShift128(seed=42)
 
     neighbours = [[client] for client in range(data.num_clients + 1)]
@@ -102,10 +90,6 @@
 
     seed = 42
     rng = XorShift128(seed=seed)
-<<<<<<< HEAD
-=======
-    pen_manager = PenaltyManager()
->>>>>>> 09082047
 
     params = NeighbourhoodParams(nb_granular=1)
     prev_neighbours = compute_neighbours(data, params)
