--- conflicted
+++ resolved
@@ -1,19 +1,3 @@
-<<<<<<< HEAD
-from ._CostEvaluator import CostEvaluator
-from ._Matrix import Matrix
-from ._ProblemData import Client, ProblemData, VehicleType
-from ._Solution import Route, Solution
-from ._XorShift128 import XorShift128
-=======
->>>>>>> 29ef1e84
-from .GeneticAlgorithm import GeneticAlgorithm, GeneticAlgorithmParams
-from .Model import Model
-from .PenaltyManager import PenaltyManager, PenaltyParams
-from .Population import Population, PopulationParams
-<<<<<<< HEAD
-=======
-from .Result import Result
-from .Statistics import Statistics
 from ._common import (
     Client,
     CostEvaluator,
@@ -25,7 +9,10 @@
     VehicleType,
     XorShift128,
 )
->>>>>>> 29ef1e84
+from .GeneticAlgorithm import GeneticAlgorithm, GeneticAlgorithmParams
+from .Model import Model
+from .PenaltyManager import PenaltyManager, PenaltyParams
+from .Population import Population, PopulationParams
 from .read import read, read_solution
 from .Result import Result
 from .show_versions import show_versions
