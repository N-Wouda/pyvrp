#include "Params.h"

#include "XorShift128.h"

#include <cmath>
#include <fstream>
<<<<<<< HEAD
=======
#include <set>
#include <sstream>
>>>>>>> 1ecf4969
#include <string>
#include <vector>

Params Params::fromFile(Config const &config, std::string const &instPath)
{
    size_t nbClients = 0;
    size_t vehicleCapacity = INT_MAX;

    // TODO test for k<number> in filename?
    size_t nbVehicles = 0;

    // Manner in which the edge weights are provided. Currently, we support
    // EXPLICIT and FULL_MATRIX, and EUC_2D (in which case we compute them
    // with one decimal precision).
    std::string edgeWeightType, edgeWeightFmt;

    std::vector<std::pair<int, int>> coords;
    std::vector<int> demands;
    std::vector<int> servDurs;
    std::vector<std::pair<int, int>> timeWindows;
    std::vector<std::vector<int>> distMat;
    std::vector<int> releases;

    std::ifstream inputFile(instPath);

    if (!inputFile)
        throw std::invalid_argument("Cannot open " + instPath + ".");

    std::string name, ignore;  // section name and 'ignore' string
    for (inputFile >> name; inputFile && name != "EOF"; inputFile >> name)
    {
        // clang-format off
        if (name.starts_with("NAME")  // ignore these lines
            || name.starts_with("COMMENT")
            || name.starts_with("TYPE"))
        // clang-format on
        {
            std::getline(inputFile, ignore);
            continue;
        }

        if (name.starts_with("DIMENSION"))
        {
            inputFile >> ignore >> nbClients;
            nbClients--;  // minus the depot

            // Resize data to match number of clients with default values.
            coords = {nbClients + 1, {0, 0}};
            demands = std::vector<int>(nbClients + 1, 0);
            servDurs = std::vector<int>(nbClients + 1, 0);
            timeWindows = {nbClients + 1, {0, INT_MAX}};
            releases = std::vector<int>(nbClients + 1, 0);
        }

        else if (name.starts_with("EDGE_WEIGHT_TYPE"))
        {
            inputFile >> ignore >> edgeWeightType;
            if (edgeWeightType != "EXPLICIT" && edgeWeightType != "EUC_2D")
            {
                std::ostringstream msg;
                msg << "Only EDGE_WEIGHT_TYPE = EXPLICIT or EDGE_WEIGHT_TYPE = "
                    << "EUC_2D are understood.";

                throw std::runtime_error(msg.str());
            }
        }

        else if (name.starts_with("EDGE_WEIGHT_FORMAT"))
            inputFile >> ignore >> edgeWeightFmt;

        else if (name.starts_with("CAPACITY"))
            inputFile >> ignore >> vehicleCapacity;

        else if (name.starts_with("VEHICLES"))
            inputFile >> ignore >> nbVehicles;

        // Read the edge weights of an explicit distance matrix
        else if (name.starts_with("EDGE_WEIGHT_SECTION"))
        {
            if (edgeWeightType != "EXPLICIT" || edgeWeightFmt != "FULL_MATRIX")
            {
                std::ostringstream msg;
                msg << "Only EDGE_WEIGHT_FORMAT = FULL_MATRIX is understood "
                    << "when EDGE_WEIGHT_TYPE = EXPLICIT.";

                throw std::runtime_error(msg.str());
            }

            for (size_t i = 0; i <= nbClients; i++)
            {
                distMat.emplace_back(nbClients + 1);
                for (size_t j = 0; j <= nbClients; j++)
                    inputFile >> distMat[i][j];
            }
        }

        else if (name.starts_with("NODE_COORD_SECTION"))
            for (size_t row = 0; row <= nbClients; row++)
            {
                int client, x, y;
                inputFile >> client >> x >> y;
                coords[client - 1] = {x, y};
            }

        // Read the demand of each client (including the depot, which
        // should have demand 0)
        else if (name.starts_with("DEMAND_SECTION"))
        {
            for (size_t row = 0; row <= nbClients; row++)
            {
                int client, demand;
                inputFile >> client >> demand;
                demands[client - 1] = demand;
            }

            if (demands[0] != 0)
                throw std::runtime_error("Nonzero depot demand.");
        }

        else if (name.starts_with("SERVICE_TIME_SECTION"))
        {
            for (size_t row = 0; row <= nbClients; row++)
            {
                int client, serviceDuration;
                inputFile >> client >> serviceDuration;
                servDurs[client - 1] = serviceDuration;
            }

            if (servDurs[0] != 0)
                throw std::runtime_error("Nonzero depot service duration.");
        }

        else if (name.starts_with("RELEASE_TIME_SECTION"))
        {
            for (size_t row = 0; row <= nbClients; row++)
            {
                int client, release;
                inputFile >> client >> release;
                releases[client - 1] = release;
            }

            if (releases[0] != 0)
                throw std::runtime_error("Nonzero depot release time.");
        }

        // Read the time windows of all the clients (the depot should
        // have a time window from 0 to max)
        else if (name.starts_with("TIME_WINDOW_SECTION"))
        {
            for (size_t row = 0; row <= nbClients; row++)
            {
                int client, twEarly, twLate;
                inputFile >> client >> twEarly >> twLate;
                timeWindows[client - 1] = {twEarly, twLate};

                if (twEarly >= twLate)
                {
                    std::ostringstream msg;
                    msg << "Client " << client << ": twEarly (=" << twEarly
                        << ") >= twLate (=" << twLate << ").";

                    throw std::runtime_error(msg.str());
                }
            }

            if (timeWindows[0].first != 0)
                throw std::runtime_error("Nonzero depot twEarly.");
        }

<<<<<<< HEAD
        if (nbClients <= 0)
            throw std::runtime_error("Number of nodes is undefined");

        if (vehicleCapacity == INT_MAX)
            throw std::runtime_error("Vehicle capacity is undefined");
    }

    nbVehicles = config.nbVeh >= nbClients ? nbClients : config.nbVeh;

    if (nbVehicles < std::ceil(totalDemand / vehicleCapacity))
        throw std::runtime_error("Fleet size insufficient for all clients.");

    // A reasonable scale for the initial values of the penalties
    penaltyCapacity = std::max(1, std::min(1000, dist_.max() / maxDemand));

    penaltyTimeWarp = static_cast<int>(config.initialTimeWarpPenalty);
=======
        else if (name.starts_with("DEPOT_SECTION"))
        {
            int idDepot, endOfDepotSection;
            inputFile >> idDepot >> endOfDepotSection;

            if (idDepot != 1)
                throw std::runtime_error("Depot ID is supposed to be 1.");

            if (endOfDepotSection != -1)
                throw std::runtime_error("Expected only one depot.");
        }

        else
            throw std::runtime_error("Section " + name + " not understood.");
    }

    if (edgeWeightType == "EUC_2D")
        for (size_t i = 0; i <= nbClients; i++)
        {
            distMat.emplace_back(nbClients + 1);
            for (size_t j = 0; j <= nbClients; j++)
            {
                auto const xDelta = coords[i].first - coords[j].first;
                auto const yDelta = coords[i].second - coords[j].second;
                auto const dist = std::hypot(xDelta, yDelta);

                // Since this is not necessarily integral, we multiply the
                // resulting number by ten to provide one decimal precision.
                distMat[i][j] = static_cast<int>(10 * dist);
            }
        }

    if (distMat.size() != nbClients + 1)
    {
        auto const msg = "Distance matrix does not match problem size.";
        throw std::runtime_error(msg);
    }

    if (!nbVehicles)
        // Not set, so assume unbounded, that is, we assume there's at least
        // as many trucks as there are clients.
        nbVehicles = nbClients;

    return {config,
            coords,
            demands,
            static_cast<int>(nbVehicles),
            static_cast<int>(vehicleCapacity),
            timeWindows,
            servDurs,
            distMat,
            releases};
>>>>>>> 1ecf4969
}

Params::Params(Config const &config,
               std::vector<std::pair<int, int>> const &coords,
               std::vector<int> const &demands,
               int nbVehicles,
               int vehicleCap,
               std::vector<std::pair<int, int>> const &timeWindows,
               std::vector<int> const &servDurs,
               std::vector<std::vector<int>> const &distMat,
               std::vector<int> const &releases)
    : dist_(distMat),
      config(config),
      nbClients(static_cast<int>(coords.size()) - 1),
      nbVehicles(nbVehicles),
      vehicleCapacity(vehicleCap)
{
    // TODO data checks (partially from Params::fromFile)

    // A reasonable scale for the initial values of the load penalty.
    int const maxDemand = *std::max_element(demands.begin(), demands.end());
    int const initCapPenalty = dist_.max() / std::max(maxDemand, 1);
    penaltyCapacity = std::max(std::min(1000, initCapPenalty), 1);

    penaltyTimeWarp = static_cast<int>(config.initialTimeWarpPenalty);

    clients = std::vector<Client>(nbClients + 1);

    for (size_t idx = 0; idx <= static_cast<size_t>(nbClients); ++idx)
        clients[idx] = {coords[idx].first,
                        coords[idx].second,
                        servDurs[idx],
                        demands[idx],
                        timeWindows[idx].first,
                        timeWindows[idx].second,
                        releases[idx]};
}<|MERGE_RESOLUTION|>--- conflicted
+++ resolved
@@ -4,11 +4,8 @@
 
 #include <cmath>
 #include <fstream>
-<<<<<<< HEAD
-=======
 #include <set>
 #include <sstream>
->>>>>>> 1ecf4969
 #include <string>
 #include <vector>
 
@@ -178,24 +175,6 @@
                 throw std::runtime_error("Nonzero depot twEarly.");
         }
 
-<<<<<<< HEAD
-        if (nbClients <= 0)
-            throw std::runtime_error("Number of nodes is undefined");
-
-        if (vehicleCapacity == INT_MAX)
-            throw std::runtime_error("Vehicle capacity is undefined");
-    }
-
-    nbVehicles = config.nbVeh >= nbClients ? nbClients : config.nbVeh;
-
-    if (nbVehicles < std::ceil(totalDemand / vehicleCapacity))
-        throw std::runtime_error("Fleet size insufficient for all clients.");
-
-    // A reasonable scale for the initial values of the penalties
-    penaltyCapacity = std::max(1, std::min(1000, dist_.max() / maxDemand));
-
-    penaltyTimeWarp = static_cast<int>(config.initialTimeWarpPenalty);
-=======
         else if (name.starts_with("DEPOT_SECTION"))
         {
             int idDepot, endOfDepotSection;
@@ -248,7 +227,6 @@
             servDurs,
             distMat,
             releases};
->>>>>>> 1ecf4969
 }
 
 Params::Params(Config const &config,
