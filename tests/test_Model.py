import pytest
from numpy.testing import (
    assert_,
    assert_equal,
    assert_raises,
    assert_warns,
)

from pyvrp import Client, Depot, Model
from pyvrp.Model import MutuallyExclusiveGroup
from pyvrp.constants import MAX_VALUE
from pyvrp.exceptions import EmptySolutionWarning, ScalingWarning
from pyvrp.stop import MaxIterations


def test_model_data():
    """
    Tests that calling the ``data()`` member on the model returns a data
    instance representing the added data.
    """
    model = Model()

    # Let's add some data: a single client, and edges from/to the depot.
    depot = model.add_depot(0, 0)
    client = model.add_client(0, 1, delivery=1)
    model.add_edge(depot, client, 1, 1)
    model.add_edge(client, depot, 1, 1)
    model.add_vehicle_type(capacity=1, num_available=1)

    data = model.data()
    assert_equal(data.num_clients, 1)
    assert_equal(data.num_vehicle_types, 1)
    assert_equal(data.num_vehicles, 1)


def test_add_edge_raises_negative_distance_or_duration():
    """
    Negative distances or durations are not understood. Attempting to add
    such edges should raise an error.
    """
    model = Model()
    depot = model.add_depot(0, 0)
    client = model.add_client(0, 1)

    model.add_edge(depot, client, distance=0, duration=0)  # zero should be OK

    with assert_raises(ValueError):  # negative distance should not be OK
        model.add_edge(client, depot, distance=-1, duration=0)

    with assert_raises(ValueError):  # negative duration should also not be OK
        model.add_edge(client, depot, distance=0, duration=-1)


def test_add_edge_raises_self_connection_nonzero_distance_or_duration():
    """
    Edges connecting a node to itself must have 0 distance and duration.
    """
    model = Model()
    depot = model.add_depot(0, 0)
    client = model.add_client(0, 1)

    model.add_edge(depot, client, distance=1, duration=1)  # should be OK
    model.add_edge(depot, depot, distance=0, duration=0)  # should be OK
    model.add_edge(client, client, distance=0, duration=0)  # should be OK

    with assert_raises(ValueError):  # self loop with nonzero distance not OK
        model.add_edge(depot, depot, distance=1, duration=0)

    with assert_raises(ValueError):  # self loop with nonzero duration not OK
        model.add_edge(depot, depot, distance=0, duration=1)

    with assert_raises(ValueError):  # self loop with nonzero distance not OK
        model.add_edge(client, client, distance=1, duration=0)

    with assert_raises(ValueError):  # self loop with nonzero duration not OK
        model.add_edge(client, client, distance=0, duration=1)


def test_add_client_attributes():
    """
    Smoke test that checks, for a single client, that the model adds a client
    whose attributes are the same as what was passed in.
    """
    model = Model()
    client = model.add_client(
        x=1,
        y=2,
        delivery=3,
        pickup=9,
        service_duration=4,
        tw_early=5,
        tw_late=6,
        release_time=0,
        prize=8,
        required=False,
    )

    assert_equal(client.x, 1)
    assert_equal(client.y, 2)
    assert_equal(client.delivery, 3)
    assert_equal(client.pickup, 9)
    assert_equal(client.service_duration, 4)
    assert_equal(client.tw_early, 5)
    assert_equal(client.tw_late, 6)
    assert_equal(client.release_time, 0)
    assert_equal(client.prize, 8)
    assert_(not client.required)


def test_add_depot_attributes():
    """
    Smoke test that checks the depot attributes are the same as what was passed
    in.
    """
    model = Model()
    depot = model.add_depot(x=1, y=0, tw_early=3, tw_late=5)

    assert_equal(depot.x, 1)
    assert_equal(depot.y, 0)
    assert_equal(depot.tw_early, 3)
    assert_equal(depot.tw_late, 5)


def test_add_edge():
    """
    Smoke test that checks edge attributes are the same as what was passed in.
    """
    model = Model()
    depot = model.add_depot(0, 0)
    client = model.add_client(0, 1)
    edge = model.add_edge(depot, client, distance=15, duration=49)

    assert_(edge.frm is depot)
    assert_(edge.to is client)
    assert_equal(edge.distance, 15)
    assert_equal(edge.duration, 49)


def test_add_vehicle_type():
    """
    Smoke test that checks vehicle type attributes are the same as what was
    passed in.
    """
    model = Model()
    vehicle_type = model.add_vehicle_type(
        num_available=10,
        capacity=998,
        fixed_cost=1_001,
        tw_early=17,
        tw_late=19,
        max_duration=93,
        max_distance=97,
    )

    assert_equal(vehicle_type.num_available, 10)
    assert_equal(vehicle_type.capacity, 998)
    assert_equal(vehicle_type.fixed_cost, 1_001)
    assert_equal(vehicle_type.tw_early, 17)
    assert_equal(vehicle_type.tw_late, 19)
    assert_equal(vehicle_type.max_duration, 93)
    assert_equal(vehicle_type.max_distance, 97)


def test_add_vehicle_type_default_depot():
    """
    Tests that ``Model.add_vehicle_type`` correctly sets the (default) depot
    attribute on the vehicle type.
    """
    m = Model()
    depot1 = m.add_depot(x=0, y=0)
    depot2 = m.add_depot(x=1, y=1)

    # No depot specified: should default to the first (location index 0).
    vehicle_type1 = m.add_vehicle_type()
    assert_equal(vehicle_type1.depot, 0)

    # First depot specified, should set first (location index 0).
    vehicle_type2 = m.add_vehicle_type(depot=depot1)
    assert_equal(vehicle_type2.depot, 0)

    # Second depot specified, should set second (location index 1).
    vehicle_type3 = m.add_vehicle_type(depot=depot2)
    assert_equal(vehicle_type3.depot, 1)


def test_add_vehicle_type_raises_for_unknown_depot():
    """
    Tests that adding a vehicle type with a depot that's not known to the model
    raises a ValueError.
    """
    m = Model()
    depot = Depot(x=0, y=0)

    with assert_raises(ValueError):
        m.add_vehicle_type(depot=depot)


def test_get_locations():
    """
    Checks that the ``locations`` property returns the depot and all clients.
    """
    model = Model()
    client1 = model.add_client(0, 1)
    depot = model.add_depot(0, 0)
    client2 = model.add_client(0, 2)

    # Test that depot is always first and that we can get the clients by index.
    assert_equal(model.locations[0], depot)
    assert_equal(model.locations[1], client1)
    assert_equal(model.locations[2], client2)


def test_get_vehicle_types():
    """
    Tests the ``vehicle_types`` property.
    """
    model = Model()
    vehicle_type1 = model.add_vehicle_type(1, capacity=2)
    vehicle_type2 = model.add_vehicle_type(1, capacity=3)

    # Test that we can get the vehicle types by index, or as a list.
    assert_equal(model.vehicle_types[0], vehicle_type1)
    assert_equal(model.vehicle_types[1], vehicle_type2)
    assert_equal(model.vehicle_types, [vehicle_type1, vehicle_type2])


def test_from_data(small_cvrp):
    """
    Tests that initialising the model from a data instance results in a valid
    model representation of that data instance.
    """
    model = Model.from_data(small_cvrp)
    model_data = model.data()

    # We can first check if the overall problem dimension numbers agree.
    assert_equal(model_data.num_clients, small_cvrp.num_clients)
    assert_equal(model_data.num_vehicles, small_cvrp.num_vehicles)
    assert_equal(
        model_data.vehicle_type(0).capacity,
        small_cvrp.vehicle_type(0).capacity,
    )

    # It's a bit cumbersome to compare the whole matrices, so we use a few
    # sample traces from the distance and duration matrices instead.
    assert_equal(model_data.dist(3, 4), small_cvrp.dist(3, 4))
    assert_equal(model_data.duration(2, 1), small_cvrp.duration(2, 1))


def test_from_data_and_solve(small_cvrp, ok_small):
    """
    Tests that solving a model initialised from a data instance finds the
    correct (known) solutions.
    """
    model = Model.from_data(small_cvrp)
    res = model.solve(stop=MaxIterations(100), seed=0)
    assert_equal(res.cost(), 3_743)
    assert_(res.is_feasible())

    model = Model.from_data(ok_small)
    res = model.solve(stop=MaxIterations(100), seed=0)
    assert_equal(res.cost(), 9_155)
    assert_(res.is_feasible())


def test_model_and_solve(ok_small):
    """
    Tests that solving a model initialised using the modelling interface
    finds the correct (known) solutions.
    """
    model = Model.from_data(ok_small)
    res = model.solve(stop=MaxIterations(100), seed=0)
    assert_equal(res.cost(), 9_155)
    assert_(res.is_feasible())

    # Now do the same thing, but model the instance using the modelling API.
    # This should of course result in the same solution.
    model = Model()
    model.add_vehicle_type(num_available=3, capacity=10)
    depot = model.add_depot(x=2334, y=726, tw_early=0, tw_late=45000)
    clients = [
        model.add_client(226, 1297, 5, 0, 360, 15600, 22500),
        model.add_client(590, 530, 5, 0, 360, 12000, 19500),
        model.add_client(435, 718, 3, 0, 420, 8400, 15300),
        model.add_client(1191, 639, 5, 0, 360, 12000, 19500),
    ]

    edge_weights = [
        [0, 1544, 1944, 1931, 1476],
        [1726, 0, 1992, 1427, 1593],
        [1965, 1975, 0, 621, 1090],
        [2063, 1433, 647, 0, 818],
        [1475, 1594, 1090, 828, 0],
    ]

    for idx, client in enumerate(clients, 1):
        from_depot = edge_weights[0][idx]
        to_depot = edge_weights[idx][0]

        model.add_edge(depot, client, from_depot, from_depot)
        model.add_edge(client, depot, to_depot, to_depot)

        for other_idx, other in enumerate(clients, 1):
            from_client = edge_weights[idx][other_idx]
            to_client = edge_weights[other_idx][idx]

            model.add_edge(client, other, from_client, from_client)
            model.add_edge(other, client, to_client, to_client)

    res = model.solve(stop=MaxIterations(100), seed=0)

    assert_(res.is_feasible())
    assert_equal(res.cost(), 9_155)


def test_model_solve_display_argument(ok_small, capsys):
    """
    Tests that solving a model displays solver progress when the ``display``
    argument is ``True``.
    """
    model = Model.from_data(ok_small)

    # First solve with display turned off. We should not see any output in this
    # case.
    model.solve(stop=MaxIterations(10), seed=0, display=False)
    printed = capsys.readouterr().out
    assert_equal(printed, "")

    # Now solve with display turned on. We should see output now.
    res = model.solve(stop=MaxIterations(10), seed=0, display=True)
    printed = capsys.readouterr().out

    # Check that some of the header data is in the output.
    assert_("PyVRP" in printed)
    assert_("Time" in printed)
    assert_("Iters" in printed)
    assert_("Feasible" in printed)
    assert_("Infeasible" in printed)

    # Check that we include the cost and total runtime in the output somewhere.
    assert_(str(round(res.cost())) in printed)
    assert_(str(round(res.runtime)) in printed)


def test_partial_distance_duration_matrix():
    """
    Tests that adding a full distance or duration matrix is not required. Any
    "missing" arcs are given large default values, ensuring they are unused.
    """
    model = Model()
    depot = model.add_depot(0, 0)
    clients = [model.add_client(0, 1), model.add_client(1, 0)]

    # Only a subset of all possible edges exist. The model should be able to
    # handle that.
    model.add_edge(depot, clients[0], distance=1)
    model.add_edge(clients[0], clients[1], distance=2)
    model.add_edge(clients[1], depot, distance=1)

    model.add_vehicle_type(capacity=0, num_available=1)

    # These edges were not set, so their distance values should default to the
    # maximum value we use for such edges.
    data = model.data()
    assert_equal(data.dist(0, 2), MAX_VALUE)
    assert_equal(data.dist(1, 0), MAX_VALUE)

    res = model.solve(stop=MaxIterations(100), seed=4)
    assert_equal(res.best.num_routes(), 1)
    assert_equal(res.cost(), 4)  # depot -> client 1 -> client 2 -> depot
    assert_(res.is_feasible())


def test_data_warns_about_scaling_issues(recwarn):
    """
    Tests that the modelling interface warns when an edge is added whose
    distance or duration values are too large. This situation is likely caused
    by scaling issues, so a warning is appropriate.
    """
    model = Model()
    model.add_vehicle_type(capacity=0, num_available=1)
    depot = model.add_depot(0, 0)
    client = model.add_client(1, 1)

    # Normal distance sizes; should all be OK.
    for distance in [1, 10, 100, 1_000, 10_000, 100_000, MAX_VALUE]:
        model.add_edge(client, depot, distance=distance)
        assert_equal(len(recwarn), 0)

    # But a value exceeding the maximum value is not OK. This should warn (both
    # for distance and/or duration).
    with assert_warns(ScalingWarning):
        model.add_edge(depot, client, distance=MAX_VALUE + 1)

    with assert_warns(ScalingWarning):
        model.add_edge(depot, client, distance=0, duration=MAX_VALUE + 1)


def test_model_solves_instance_with_zero_or_one_clients():
    """
    This test exercises the bug identified in issue #272, where the model
    could not solve an instance with zero clients or just one client.
    """
    m = Model()
    m.add_vehicle_type(capacity=15, num_available=1)
    depot = m.add_depot(x=0, y=0)

    # Solve an instance with no clients.
    with assert_warns(EmptySolutionWarning):
        res = m.solve(stop=MaxIterations(1))

    solution = [r.visits() for r in res.best.routes()]
    assert_equal(solution, [])

    # Solve an instance with one client.
    clients = [m.add_client(x=0, y=0)]
    m.add_edge(depot, clients[0], distance=0)
    m.add_edge(clients[0], depot, distance=0)

    res = m.solve(stop=MaxIterations(1))
    solution = [r.visits() for r in res.best.routes()]
    assert_equal(solution, [[1]])


def test_model_solves_small_instance_with_fixed_costs():
    """
    High-level test that creates and solves a small instance with vehicle fixed
    costs, to see if the model (and thus the underlying solution algorithm)
    can handle that. This test exercises the bug identified in issue #380.
    Before fixing this bug, the solver would hang on this instance.
    """
    m = Model()

    for idx in range(2):
        m.add_vehicle_type(capacity=0, num_available=5, fixed_cost=10)

    m.add_depot(x=0, y=0, tw_early=0, tw_late=40)

    for idx in range(5):
        m.add_client(x=idx, y=idx, service_duration=1, tw_early=0, tw_late=20)

    for frm in m.locations:
        for to in m.locations:
            if frm != to:
                m.add_edge(frm, to, distance=0, duration=5)

    res = m.solve(stop=MaxIterations(100))
    assert_(res.is_feasible())


def test_model_solves_small_instance_with_shift_durations():
    """
    High-level test that creates and solves a small instance with shift
    durations, to see if the model (and thus the underlying solution algorithm)
    can handle that.
    """
    m = Model()

    # Two vehicle types with different shift time windows: the first has a
    # shift time window of [0, 15], the second of [5, 25]. There are four
    # vehicles in total, two for each vehicle type.
    for tw_early, tw_late in [(0, 15), (5, 25)]:
        m.add_vehicle_type(
            capacity=0,
            num_available=2,
            tw_early=tw_early,
            tw_late=tw_late,
        )

    m.add_depot(x=0, y=0, tw_early=0, tw_late=40)

    for idx in range(5):
        # Vehicles of the first type can visit two clients before having to
        # return to the depot. The second vehicle type can be used to visit
        # a single client before having to return to the depot. So we need
        # at least three routes.
        m.add_client(
            x=idx,
            y=idx,
            service_duration=1,
            tw_early=0,
            tw_late=20,
        )

    for frm in m.locations:
        for to in m.locations:
            if frm != to:
                m.add_edge(frm, to, distance=0, duration=5)

    res = m.solve(stop=MaxIterations(100))
    assert_(res.is_feasible())
    assert_(res.best.num_routes() > 2)


def test_model_solves_line_instance_with_multiple_depots():
    """
    High-level test that creates and solves a small instance on a line, where
    there are two depots. This test checks that the model and underlying
    algorithm correctly handle multiple depots.
    """
    m = Model()

    depot1 = m.add_depot(x=0, y=0)  # location 0
    depot2 = m.add_depot(x=5, y=0)  # location 1

    m.add_vehicle_type(1, depot=depot1)
    m.add_vehicle_type(1, depot=depot2)

    for idx in range(1, 5):  # locations 2, 3, 4, and 5
        m.add_client(x=idx, y=0)

    # All locations are on a horizontal line, with the depots on each end. The
    # line is organised as follows:
    #     D C C C C D   (depot or client)
    #     0 2 3 4 5 1   (location index)
    # Thus, clients 2 and 3 are closest to depot 0, and clients 4 and 5 are
    # closest to depot 1.
    for frm in m.locations:
        for to in m.locations:
            m.add_edge(frm, to, distance=abs(frm.x - to.x))

    res = m.solve(stop=MaxIterations(100))
    assert_(res.is_feasible())

    # Test that there are two routes, with the clients closest to depot 0
    # assigned to the first route, and clients closest to depot 1 assigned to
    # the second route. Route membership is compared using sets because the
    # optimal visit order is not unique.
    routes = res.best.routes()
    assert_equal(set(routes[0].visits()), {2, 3})
    assert_equal(set(routes[1].visits()), {4, 5})


def test_client_depot_and_vehicle_type_name_fields():
    """
    Tests that name fields are properly passed to client, depot, and vehicle
    types.
    """
    m = Model()

    depot = m.add_depot(1, 1, name="depot1")
    assert_equal(depot.name, "depot1")
    assert_equal(str(depot), "depot1")

    veh_type = m.add_vehicle_type(name="veh_type1")
    assert_equal(veh_type.name, "veh_type1")
    assert_equal(str(veh_type), "veh_type1")

    client = m.add_client(1, 2, name="client1")
    assert_equal(client.name, "client1")
    assert_equal(str(client), "client1")


@pytest.mark.parametrize(
    ("pickups", "deliveries", "expected_excess_load"),
    [
        # The route should have 1 excess load (since the total pickup amount
        # sums to 11, and the vehicle capacity is 10). Same with similar
        # deliveries.
        ([1, 2, 3, 5], [0, 0, 0, 0], 1),
        ([0, 0, 0, 0], [1, 2, 3, 5], 1),
        ([1, 2, 3, 5], [1, 2, 3, 5], 1),
        # The following pickup and delivery schedule is tight, but should be
        # fine: the vehicle leaves full, and returns full, but there is a
        # configuration whereby it never exceeds its capacity along the way.
        ([1, 2, 3, 4], [4, 3, 2, 1], 0),
        # And no delivery or pickup amounts should of course also be OK!
        ([0, 0, 0, 0], [0, 0, 0, 0], 0),
    ],
)
def test_model_solves_instances_with_pickups_and_deliveries(
    pickups: list[int],
    deliveries: list[int],
    expected_excess_load: int,
):
    """
    High-level test that creates and solves a single-route instance where
    clients have pickups, deliveries, and sometimes both at the same time.
    """
    m = Model()
    m.add_depot(0, 0)
    m.add_vehicle_type(capacity=10)

    m.add_client(x=1, y=1, delivery=deliveries[0], pickup=pickups[0])
    m.add_client(x=2, y=2, delivery=deliveries[1], pickup=pickups[1])
    m.add_client(x=3, y=3, delivery=deliveries[2], pickup=pickups[2])
    m.add_client(x=4, y=4, delivery=deliveries[3], pickup=pickups[3])

    for frm in m.locations:
        for to in m.locations:
            manhattan = abs(frm.x - to.x) + abs(frm.y - to.y)
            m.add_edge(frm, to, distance=manhattan)

    res = m.solve(stop=MaxIterations(100))
    route = res.best.routes()[0]

    assert_equal(route.has_excess_load(), expected_excess_load > 0)
<<<<<<< HEAD
    assert_allclose(route.excess_load(), expected_excess_load)


def test_add_mutually_exclusive_group():
    """
    Tests that adding clients to the model via a mutually exclusive group
    works, and makes the clients aware of their group membership.
    """
    m = Model()
    assert_equal(len(m.locations), 0)

    # Add a mutually exclusive group, and add two clients to that group. These
    # clients should be aware of their group membership.
    group = m.add_mutually_exclusive_group()
    client1 = group.add_client(x=1, y=1)
    client2 = group.add_client(x=2, y=2)
    assert_equal(client1.group, 0)
    assert_equal(client2.group, 0)

    # Now add a regular client that does not belong to a group. This client
    # should not have group membership set.
    client3 = m.add_client(x=3, y=3)
    assert_(client3.group is None)

    # There should be three clients in the model now, of which two in the
    # group, and they should be the exact same clients we just added.
    assert_equal(len(m.locations), 3)
    assert_equal(len(group), 2)
    assert_(m.locations[0] is client1)
    assert_(m.locations[1] is client2)
    assert_(m.locations[2] is client3)


def test_add_client_raises_unknown_group():
    """
    Tests that the model's ``add_client`` method raises when it's given a group
    argument that is not known to the model.
    """
    m = Model()
    group = MutuallyExclusiveGroup(m)

    with assert_raises(ValueError):
        m.add_client(1, 1, group=group)


def test_from_data_mutually_exclusive_group(ok_small):
    """
    Test that creating a model from a given data instance with mutually
    exclusive client groups correctly sets up the client groups in the model.
    """
    clients = ok_small.clients()
    clients[0] = Client(1, 1, required=False, group=0)
    clients[1] = Client(1, 1, required=False, group=0)

    data = ok_small.replace(clients=clients, groups=[[1, 2]])
    model = Model.from_data(data)

    # Test that the clients have been correctly registered, and that there is
    # a mutually exclusive group in the model.
    assert_equal(model.locations[1].group, 0)
    assert_equal(model.locations[2].group, 0)
    assert_equal(len(model.groups), 1)

    # Test that that group actually contains the clients.
    group = model.groups[0]
    assert_equal(len(group), 2)
    assert_(model.locations[1] in group)
    assert_(model.locations[2] in group)


def test_to_data_mutually_exclusive_client_group():
    """
    Tests that creating a small model with a mutually exclusive client group
    results in a correct ProblemData instance that has the appropriate group
    memberships set up.
    """
    m = Model()
    m.add_depot(1, 1)

    group = m.add_mutually_exclusive_group()
    group.add_client(1, 1)  # client #1
    group.add_client(1, 1)  # client #2

    # Generate the data instance. There should be a single client group, and
    # the first two clients should be members of that group.
    data = m.data()
    assert_equal(data.num_groups, 1)
    assert_equal(data.groups(), [[1, 2]])
=======
    assert_equal(route.excess_load(), expected_excess_load)
>>>>>>> 806a802f
<|MERGE_RESOLUTION|>--- conflicted
+++ resolved
@@ -593,9 +593,8 @@
     res = m.solve(stop=MaxIterations(100))
     route = res.best.routes()[0]
 
+    assert_equal(route.excess_load(), expected_excess_load)
     assert_equal(route.has_excess_load(), expected_excess_load > 0)
-<<<<<<< HEAD
-    assert_allclose(route.excess_load(), expected_excess_load)
 
 
 def test_add_mutually_exclusive_group():
@@ -682,7 +681,4 @@
     # the first two clients should be members of that group.
     data = m.data()
     assert_equal(data.num_groups, 1)
-    assert_equal(data.groups(), [[1, 2]])
-=======
-    assert_equal(route.excess_load(), expected_excess_load)
->>>>>>> 806a802f
+    assert_equal(data.groups(), [[1, 2]])