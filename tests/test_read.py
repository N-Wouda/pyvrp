from math import sqrt

import numpy as np
from numpy.testing import (
    assert_,
    assert_allclose,
    assert_equal,
    assert_raises,
    assert_warns,
)
from pytest import mark

from pyvrp.constants import MAX_VALUE
from pyvrp.exceptions import ScalingWarning
from tests.helpers import read


@mark.parametrize(
    ("where", "exception"),
    [
        ("data/UnknownEdgeWeightFmt.txt", ValueError),
        ("data/UnknownEdgeWeightType.txt", ValueError),
        ("somewhere that does not exist", FileNotFoundError),
        ("data/FileWithUnknownSection.txt", ValueError),
        ("data/DepotNotOne.txt", ValueError),
        ("data/DepotsNotLowerIndices.txt", ValueError),
        ("data/TimeWindowOpenLargerThanClose.txt", ValueError),
        ("data/EdgeWeightsNoExplicit.txt", ValueError),
        ("data/EdgeWeightsNotFullMatrix.txt", ValueError),
    ],
)
def test_raises_invalid_file(where: str, exception: Exception):
    """
    Tests that ``read()`` raises when there are issues with the given file.
    """
    with assert_raises(exception):
        read(where)


def test_raises_unknown_round_func():
    """
    Tests that ``read()`` raises when the rounding function is not known.
    """
    with assert_raises(TypeError):
        # Unknown round_func, so should raise.
        read("data/OkSmall.txt", round_func="asdbsadfas")

    # Is the default round_func, so should not raise.
    read("data/OkSmall.txt", round_func="none")


def test_reading_OkSmall_instance():
    """
    Tests that the parsed data from the "OkSmall" instance is correct.
    """
    data = read("data/OkSmall.txt")

    # From the DIMENSION, VEHICLES, and CAPACITY fields in the file.
    assert_equal(data.num_clients, 4)
    assert_equal(data.num_vehicles, 3)
    assert_equal(data.num_vehicle_types, 1)
    assert_equal(data.vehicle_type(0).capacity, 10)

    # From the NODE_COORD_SECTION in the file
    expected = [
        (2334, 726),
        (226, 1297),
        (590, 530),
        (435, 718),
        (1191, 639),
    ]

    for loc in range(data.num_locations):
        assert_equal(data.location(loc).x, expected[loc][0])
        assert_equal(data.location(loc).y, expected[loc][1])

    # From the EDGE_WEIGHT_SECTION in the file
    expected = [
        [0, 1544, 1944, 1931, 1476],
        [1726, 0, 1992, 1427, 1593],
        [1965, 1975, 0, 621, 1090],
        [2063, 1433, 647, 0, 818],
        [1475, 1594, 1090, 828, 0],
    ]

    # For instances read through VRPLIB/read(), distance is duration. So the
    # dist/durs should be the same as the expected edge weights above.
    assert_equal(data.distance_matrix(), expected)
    assert_equal(data.duration_matrix(), expected)

    # From the DEMAND_SECTION in the file
    expected = [0, 5, 5, 3, 5]

    for loc in range(1, data.num_locations):  # excl. depot (has no delivery)
        assert_equal(data.location(loc).delivery, expected[loc])

    # From the TIME_WINDOW_SECTION in the file
    expected = [
        (0, 45000),
        (15600, 22500),
        (12000, 19500),
        (8400, 15300),
        (12000, 19500),
    ]

    for loc in range(data.num_locations):
        assert_equal(data.location(loc).tw_early, expected[loc][0])
        assert_equal(data.location(loc).tw_late, expected[loc][1])

    # From the SERVICE_TIME_SECTION in the file
    expected = [0, 360, 360, 420, 360]

    for loc in range(1, data.num_locations):  # excl. depot (has no service)
        assert_equal(data.location(loc).service_duration, expected[loc])


def test_reading_vrplib_instance():
    """
    Tests that a small VRPLIB-style instance is correctly parsed.
    """
    data = read("data/E-n22-k4.txt", round_func="dimacs")

    assert_equal(data.num_clients, 21)
    assert_equal(data.num_depots, 1)
    assert_equal(data.num_locations, 22)
    assert_equal(data.vehicle_type(0).capacity, 60_000)

    assert_equal(len(data.depots()), data.num_depots)
    assert_equal(len(data.clients()), data.num_clients)
    assert_equal(data.num_locations, data.num_depots + data.num_clients)

    # Coordinates are scaled by 10 to align with 1 decimal distance precision
    assert_equal(data.location(0).x, 1450)  # depot [x, y] location
    assert_equal(data.location(0).y, 2150)

    assert_equal(data.location(1).x, 1510)  # first customer [x, y] location
    assert_equal(data.location(1).y, 2640)

    # The data file specifies distances as 2D Euclidean. We take that and
    # should compute integer equivalents with up to one decimal precision.
    # For depot -> first customer:
    # For depot -> first customer:
    #      dX = 151 - 145 = 6
    #      dY = 264 - 215 = 49
    #      dist = sqrt(dX^2 + dY^2) = 49.37
    #      int(10 * dist) = 493
    distances = data.distance_matrix()
    assert_equal(distances[0, 1], 493)
    assert_equal(distances[1, 0], 493)

    # This is a CVRP instance, so all other fields should have default values.
    for loc in range(1, data.num_locations):
        assert_equal(data.location(loc).service_duration, 0)
        assert_equal(data.location(loc).tw_early, 0)
        assert_equal(data.location(loc).tw_late, np.iinfo(np.int64).max)
        assert_equal(data.location(loc).release_time, 0)
        assert_equal(data.location(loc).prize, 0)
        assert_equal(data.location(loc).required, True)


def test_warns_about_scaling_issues():
    """
    Tests that ``read()`` warns about scaling issues when a distance value is
    very large.
    """
    with assert_warns(ScalingWarning):
        # The arc from the depot to client 4 is really large (one billion), so
        # that should trigger a warning.
        read("data/ReallyLargeDistance.txt")


def test_round_func_round_nearest():
    """
    Tests rounding to the nearest integer works well for the RC208 instance,
    which has Euclidean distances computed from integer coordinates. Since the
    instance is large, we'll test one particular distance.
    """
    data = read("data/RC208.vrp", "round")

    # We're going to test dist(0, 1) and dist(1, 0), which should be the same
    # since the distances are symmetric/Euclidean.
    assert_equal(data.location(0).x, 40)
    assert_equal(data.location(0).y, 50)

    assert_equal(data.location(1).x, 25)
    assert_equal(data.location(1).y, 85)

    # Compute the distance, and assert that it is indeed correctly rounded.
    distances = data.distance_matrix()
<<<<<<< HEAD
    expected_dist = sqrt((40 - 25) ** 2 + (85 - 50) ** 2)
    assert_equal(distances[0, 1], round(expected_dist))
    assert_equal(distances[1, 0], round(expected_dist))
=======
    expected_dist = round(sqrt((40 - 25) ** 2 + (85 - 50) ** 2))
    assert_equal(distances[0, 1], expected_dist)
    assert_equal(distances[1, 0], expected_dist)
>>>>>>> d2b716f3


def test_round_func_exact():
    """
    Tests rounding with the ``exact`` round function also works well for the
    RC208 instance. This test is similar to the one for ``round``, but all
    values are now multiplied by 1_000 before rounding.
    """
    data = read("data/RC208.vrp", "exact")

    # We're going to test dist(0, 1) and dist(1, 0), which should be the same
    # since the distances are symmetric/Euclidean.
    assert_equal(data.location(0).x, 40_000)
    assert_equal(data.location(0).y, 50_000)

    assert_equal(data.location(1).x, 25_000)
    assert_equal(data.location(1).y, 85_000)

    # Compute the distance, and assert that it is indeed correctly rounded.
    distances = data.distance_matrix()
<<<<<<< HEAD
    expected_dist = sqrt((40 - 25) ** 2 + (85 - 50) ** 2) * 1_000
    assert_equal(distances[0, 1], round(expected_dist))
    assert_equal(distances[1, 0], round(expected_dist))
=======
    expected_dist = round(sqrt((40 - 25) ** 2 + (85 - 50) ** 2) * 1_000)
    assert_equal(distances[0, 1], expected_dist)
    assert_equal(distances[1, 0], expected_dist)
>>>>>>> d2b716f3


def test_service_time_specification():
    """
    Tests that specifying the service time as a specification (key-value pair)
    results in a uniform service time for all clients.
    """
    data = read("data/ServiceTimeSpecification.txt")

    # Clients should all have the same service time.
    services = [client.service_duration for client in data.clients()]
    assert_allclose(services, 360)


def test_multiple_depots():
    """
    Tests parsing a slightly modified version of the OkSmall instance, which
    now has two depots rather than one.
    """
    data = read("data/OkSmallMultipleDepots.txt")

    # Still five locations, but now with two depots and three clients.
    assert_equal(data.num_locations, 5)
    assert_equal(data.num_depots, 2)
    assert_equal(data.num_clients, 3)
    assert_equal(data.num_vehicle_types, 2)  # two, each at a different depot
    assert_equal(data.num_vehicles, 3)

    # First vehicle type should have two vehicles at the first depot.
    veh_type1 = data.vehicle_type(0)
    assert_equal(veh_type1.depot, 0)
    assert_equal(veh_type1.num_available, 2)

    # Second vehicle type should have one vehicle at the second depot.
    veh_type2 = data.vehicle_type(1)
    assert_equal(veh_type2.depot, 1)
    assert_equal(veh_type2.num_available, 1)

    depot1, depot2 = data.depots()

    # Test that the depot data has been parsed correctly. The first depot has
    # not changed.
    assert_equal(depot1.x, 2_334)
    assert_equal(depot1.y, 726)
    assert_equal(depot1.tw_early, 0)
    assert_equal(depot1.tw_late, 45_000)

    # But the second depot has the location data of what used to be the first
    # client, and a tighter time window than the other depot.
    assert_equal(depot2.x, 226)
    assert_equal(depot2.y, 1_297)
    assert_equal(depot2.tw_early, 5_000)
    assert_equal(depot2.tw_late, 20_000)


def test_mdvrptw_instance():
    """
    Tests that reading an MDVRPTW instance happens correctly, particularly the
    maximum route duration and multiple depot aspects.
    """
    data = read("data/PR11A.vrp", round_func="trunc")

    assert_equal(data.num_locations, 364)
    assert_equal(data.num_depots, 4)
    assert_equal(data.num_clients, 360)

    assert_equal(data.num_vehicles, 40)
    assert_equal(data.num_vehicle_types, 4)  # one vehicle type per depot

    for idx, vehicle_type in enumerate(data.vehicle_types()):
        # There should be ten vehicles for each depot, with the following
        # capacities and maximum route durations.
        assert_equal(vehicle_type.num_available, 10)
        assert_equal(vehicle_type.depot, idx)
        assert_equal(vehicle_type.capacity, 200)
        assert_equal(vehicle_type.max_duration, 450)

        # Essentially all vehicle indices for each depot, separated by a comma.
        # Each depot has ten vehicles, and they are nicely grouped (so the
        # first ten are assigned to the first depot, the second ten to the
        # second depot, etc.).
        expected_name = ",".join(str(10 * idx + veh + 1) for veh in range(10))
        assert_equal(vehicle_type.name, expected_name)

    # We haven't seen many instances with negative coordinates, but this
    # MDVRPTW instance has those. That should be allowed.
    assert_(any(depot.x < 0) for depot in data.depots())
    assert_(any(depot.y < 0) for depot in data.depots())
    assert_(any(client.x < 0) for client in data.clients())
    assert_(any(client.y < 0) for client in data.clients())


def test_vrpspd_instance():
    """
    Tests that reading an VRPSPD instance happens correctly, particularly the
    linehaul and backhaul data.
    """
    data = read("data/SmallVRPSPD.vrp", round_func="round")

    assert_equal(data.num_locations, 5)
    assert_equal(data.num_depots, 1)
    assert_equal(data.num_clients, 4)

    assert_equal(data.num_vehicles, 4)
    assert_equal(data.num_vehicle_types, 1)

    vehicle_type = data.vehicle_type(0)
    assert_equal(vehicle_type.num_available, 4)
    assert_equal(vehicle_type.capacity, 200)

    # The first client is a linehaul client (only delivery, no pickup), and
    # the second client is a backhaul client (only pickup, no delivery). All
    # other clients have both delivery and pickup.
    deliveries = [1, 0, 16, 18]
    pickups = [0, 3, 10, 40]

    for idx, client in enumerate(data.clients()):
        assert_equal(client.delivery, deliveries[idx])
        assert_equal(client.pickup, pickups[idx])

    # Test that distance/duration are not set to a large value, as in VRPB.
    assert_equal(np.max(data.distance_matrix()), 39)
    assert_equal(np.max(data.duration_matrix()), 39)


def test_vrpb_instance():
    """
    Tests that reading an VRPB instance happens correctly, particularly the
    backhaul data and modified distances to ensure linehaul is served before
    backhaul.
    """
    data = read("data/X-n101-50-k13.vrp", round_func="round")

    assert_equal(data.num_locations, 101)
    assert_equal(data.num_depots, 1)
    assert_equal(data.num_clients, 100)

    assert_equal(data.num_vehicles, 100)
    assert_equal(data.num_vehicle_types, 1)

    vehicle_type = data.vehicle_type(0)
    assert_equal(vehicle_type.num_available, 100)
    assert_equal(vehicle_type.capacity, 206)

    # The first 50 clients are linehaul, the rest are backhaul.
    clients = data.clients()

    for client in clients[:50]:
        assert_equal(client.pickup, 0)
        assert_(client.delivery > 0)

    for client in clients[50:]:
        assert_(client.pickup > 0)
        assert_equal(client.delivery, 0)

    # Tests that distance/duration from depot to backhaul clients is set to
    # ``MAX_VALUE``, as well as for backhaul to linehaul clients.
    linehauls = set(range(1, 51))
    backhauls = set(range(51, 101))

    distances = data.distance_matrix()
    durations = data.duration_matrix()

    for frm in range(data.num_locations):
        for to in range(data.num_locations):
            depot2back = frm == 0 and to in backhauls
            back2line = frm in backhauls and to in linehauls

            if depot2back or back2line:
                assert_equal(distances[frm, to], MAX_VALUE)
                assert_equal(durations[frm, to], MAX_VALUE)
            else:
                assert_(distances[frm, to] < MAX_VALUE)
                assert_(durations[frm, to] < MAX_VALUE)


def test_max_distance_constraint():
    """
    Tests a small instance with a maximum distance constraint, to confirm those
    constraints are properly recognised and parsed.
    """
    data = read("data/OkSmallMaxDistance.txt")
    for vehicle_type in data.vehicle_types():
        assert_equal(vehicle_type.max_distance, 5_000)


def test_reading_mutually_exclusive_group():
    """
    Tests that read() correctly parses a small instance with mutually exclusive
    client groups.
    """
    data = read("data/OkSmallMutuallyExclusiveGroups.txt")
    assert_equal(data.num_groups, 1)

    group = data.group(0)
    assert_equal(len(group), 3)
    assert_equal(group.clients, [1, 2, 3])

    for client in data.group(0):
        client_data = data.location(client)  # type: ignore
        assert_equal(client_data.required, False)
        assert_equal(client_data.group, 0)<|MERGE_RESOLUTION|>--- conflicted
+++ resolved
@@ -187,15 +187,9 @@
 
     # Compute the distance, and assert that it is indeed correctly rounded.
     distances = data.distance_matrix()
-<<<<<<< HEAD
-    expected_dist = sqrt((40 - 25) ** 2 + (85 - 50) ** 2)
-    assert_equal(distances[0, 1], round(expected_dist))
-    assert_equal(distances[1, 0], round(expected_dist))
-=======
     expected_dist = round(sqrt((40 - 25) ** 2 + (85 - 50) ** 2))
     assert_equal(distances[0, 1], expected_dist)
     assert_equal(distances[1, 0], expected_dist)
->>>>>>> d2b716f3
 
 
 def test_round_func_exact():
@@ -216,15 +210,9 @@
 
     # Compute the distance, and assert that it is indeed correctly rounded.
     distances = data.distance_matrix()
-<<<<<<< HEAD
-    expected_dist = sqrt((40 - 25) ** 2 + (85 - 50) ** 2) * 1_000
-    assert_equal(distances[0, 1], round(expected_dist))
-    assert_equal(distances[1, 0], round(expected_dist))
-=======
     expected_dist = round(sqrt((40 - 25) ** 2 + (85 - 50) ** 2) * 1_000)
     assert_equal(distances[0, 1], expected_dist)
     assert_equal(distances[1, 0], expected_dist)
->>>>>>> d2b716f3
 
 
 def test_service_time_specification():
