.. figure:: assets/images/PyVRP.svg
   :alt: PyVRP logo

<<<<<<< HEAD
`pyvrp` is a flexible, extensible, and well-documented Python package for solving Vehicle Routing Problems (VRPs) and generating state-of-the-art results on various VRP variants.
The package provides an implementation of the Hybrid Genetic Search (HGS) algorithm for VRPs, catering to both practitioners looking to solve real-world problems and researchers seeking a starting point or strong baseline for improving the state of the art.
`pyvrp` offers the flexibility to customize the overall algorithm using Python and the provided HGS implementation serves as just one example of a large family of algorithms that can be built using the building blocks of this package.
Users can create custom operators or even implement entirely new algorithms using the provided framework.

In particular, `pyvrp` provides the following features:
- A complete implementation of the HGS algorithm to solve the Capacitated Vehicle Routing Problem (CVRP) and Vehicle Routing Problem with Time Windows (VRPTW)
- A variety of operators, such as crossover, local search, destroy and repair operators

``pyvrp`` may be installed in the usual way as
=======
PyVRP is a Python package that offers a high-performance implementation of the hybrid genetic search algorithm for vehicle routing problems (VRPs).
PyVRP currently supports the capacitated VRP (CVRP), the VRP with time windows (VRPTW), and prize-collecting. 

The implementation builds on `HGS-CVRP <https://github.com/vidalt/HGS-CVRP/>`_, but has been completely redesigned to be easy to use as a highly customisable Python package, while maintaining speed and state-of-the-art performance.
This allows users to directly solve VRP instances, or implement variants of the HGS algorithm using Python, inspired by the examples in this documentation. 
Users can customise various aspects of the algorithm using Python, including population management, crossover strategies, granular neighbourhoods and operator selection in the local search.
Additionally, for advanced use cases such as supporting additional VRP variants, users can build and install PyVRP directly from the source code.

The PyVRP package comes with pre-compiled binaries for Windows, Mac OS and Linux, and can thus be easily installed without requiring local compilation.
It can be installed through *pip* via
>>>>>>> e6bc0bb6

.. code-block:: shell

   pip install pyvrp

.. hint::

    If you are new to vehicle routing or metaheuristics, you might benefit from first reading :doc:`introduction to VRP <setup/introduction_to_vrp>` and :doc:`introduction to HGS for VRP <setup/introduction_to_hgs>`.
    To set up an installation from source, or to run the examples listed below yourself, please have a look at the :doc:`installation instructions <setup/installation>`.

Contents
--------

.. toctree::
   :maxdepth: 1
   :caption: Getting started

   setup/introduction_to_hgs
   setup/installation
   setup/getting_help
   setup/benchmarks

.. toctree::
   :maxdepth: 1
   :caption: Examples

   examples/vrptw
   examples/cvrp

.. toctree::
   :maxdepth: 1
   :caption: API reference

   api/pyvrp
   api/crossover
   api/diversity
   api/educate
   api/plotting
   api/stop

.. toctree::
   :maxdepth: 1
   :caption: Developing PyVRP

   dev/contributing
   dev/benchmarking<|MERGE_RESOLUTION|>--- conflicted
+++ resolved
@@ -1,18 +1,6 @@
 .. figure:: assets/images/PyVRP.svg
    :alt: PyVRP logo
 
-<<<<<<< HEAD
-`pyvrp` is a flexible, extensible, and well-documented Python package for solving Vehicle Routing Problems (VRPs) and generating state-of-the-art results on various VRP variants.
-The package provides an implementation of the Hybrid Genetic Search (HGS) algorithm for VRPs, catering to both practitioners looking to solve real-world problems and researchers seeking a starting point or strong baseline for improving the state of the art.
-`pyvrp` offers the flexibility to customize the overall algorithm using Python and the provided HGS implementation serves as just one example of a large family of algorithms that can be built using the building blocks of this package.
-Users can create custom operators or even implement entirely new algorithms using the provided framework.
-
-In particular, `pyvrp` provides the following features:
-- A complete implementation of the HGS algorithm to solve the Capacitated Vehicle Routing Problem (CVRP) and Vehicle Routing Problem with Time Windows (VRPTW)
-- A variety of operators, such as crossover, local search, destroy and repair operators
-
-``pyvrp`` may be installed in the usual way as
-=======
 PyVRP is a Python package that offers a high-performance implementation of the hybrid genetic search algorithm for vehicle routing problems (VRPs).
 PyVRP currently supports the capacitated VRP (CVRP), the VRP with time windows (VRPTW), and prize-collecting. 
 
@@ -23,7 +11,6 @@
 
 The PyVRP package comes with pre-compiled binaries for Windows, Mac OS and Linux, and can thus be easily installed without requiring local compilation.
 It can be installed through *pip* via
->>>>>>> e6bc0bb6
 
 .. code-block:: shell
 
