--- conflicted
+++ resolved
@@ -1,167 +1,163 @@
-[tool.poetry]
-name = "pyvrp"
-version = "0.6.3"
-description = "A state-of-the-art vehicle routing problem solver."
-authors = [
-    "Niels Wouda <nielswouda@gmail.com>",
-    "Leon Lan <leon.lanyidong@gmail.com>",
-    "Wouter Kool <wouter.kool@ortec.com>",
-]
-license = "MIT"
-readme = "README.md"
-homepage = "https://pyvrp.org/"
-repository = "https://github.com/PyVRP/PyVRP"
-include = [
-    { path = "LICENSE.md" },
-    { path = "meson.build", format = "sdist" },
-    { path = "meson_options.txt", format = "sdist" },
-    { path = "build_extensions.py", format = "sdist" },
-    { path = "extract_docstrings.py", format = "sdist" },
-    { path = "subprojects/*.wrap", format = "sdist" },
-    { path = "pyvrp/**/*.so", format = "wheel" },
-    { path = "pyvrp/**/*.pyd", format = "wheel" },
-]
-exclude = [
-    "docs/build",
-]
-packages = [
-    { include = "pyvrp" },
-    { include = "docs" },
-]
-classifiers = [
-    "Intended Audience :: Developers",
-    "Intended Audience :: Science/Research",
-    "Development Status :: 5 - Production/Stable",
-    "Topic :: Software Development",
-    "Topic :: Scientific/Engineering",
-]
-
-
-[tool.poetry.urls]
-"Tracker" = "https://github.com/PyVRP/PyVRP/issues"
-
-
-[tool.poetry.dependencies]
-python = "^3.9,<4.0"
-numpy = [
-    # Numpy 1.26 is the first version of numpy that supports Python 3.12.
-    { version = ">=1.15.2", python = "<3.12" },
-    { version = ">=1.26.0", python = ">=3.12" }
-]
-matplotlib = ">=2.2.0"
-vrplib = "^1.0.0"
-tqdm = "^4.64.1"
-tomli = "^2.0.1"
-
-[tool.poetry.group.docs]
-optional = true
-
-
-[tool.poetry.group.docs.dependencies]
-nbsphinx = ">=0.8.9"
-ipython = ">=8.6.0"
-numpydoc = ">=1.5.0"
-sphinx-immaterial = ">=0.11.9"
-
-
-[tool.poetry.group.examples]
-optional = true
-
-
-[tool.poetry.group.examples.dependencies]
-jupyter = ">=1.0.0"
-tabulate = "^0.9.0"
-
-# <4.0 because 4.0 breaks Poetry's version resolution, leading it to believe
-# it needs to downgrade the virtualenv installation in RTD. That breaks RTD in
-# turn, so we constrain this dependency here explicitly.
-platformdirs = ">=2.5, <4.0"
-
-
-[tool.poetry.group.dev.dependencies]
-pre-commit = "^2.20.0"
-pytest = ">=6.0.0"
-pytest-cov = ">=2.6.1"
-codecov = "*"
-
-# These are used in the build script: for compiling the library (meson, ninja)
-# and for generating doc or type stubs (docblock, mypy).
-meson = "^1.0.0"
-ninja = "^1.11.1"
-mypy = "^0.991"
-docblock = "^0.1.1"
-
-
-[tool.poetry.scripts]
-pyvrp = "pyvrp.cli:main"
-
-
-[tool.black]
-line-length = 79
-
-
-[tool.ruff]
-ignore-init-module-imports = true
-line-length = 79
-select = [
-    "E", "F", "I", "NPY", "PYI", "Q", "RET", "RSE", "RUF", "SLF", "SIM", "TCH"
-]
-
-
-[tool.ruff.isort]
-case-sensitive = true
-known-first-party = ["pyvrp"]
-
-
-[tool.mypy]
-ignore_missing_imports = true
-
-
-[tool.pytest.ini_options]
-addopts = "--cov --cov-report=xml --cov-report=term"
-testpaths = "pyvrp"
-
-
-[tool.coverage.run]
-omit = [
-    "build_extensions.py",  # build entrypoint
-    "extract_docstrings.py",  # build script
-    "pyvrp/show_versions.py",  # only prints debug information
-    "pyvrp/cli.py",  # tested in other ways than unit tests
-    "*/tests/*",
-    "venv/*",
-    "docs/*",
-]
-
-
-[tool.coverage.report]
-exclude_lines = [
-    "pragma: no cover",
-    "@abstract",
-    "if TYPE_CHECKING:",
-]
-
-
-[tool.cibuildwheel]
-# We do not support old Python versions (<3.9) and somewhat uncommon platforms.
-# For musllinux-based builds we assume users can compile the thing themselves.
-<<<<<<< HEAD
-skip = "cp36-* cp37-* pp* *_ppc64le *_i686 *_s390x *-win32 *-musllinux*"
-build-verbosity = 3
-=======
-skip = "cp36-* cp37-* cp38-* pp* *_ppc64le *_i686 *_s390x *-win32 *-musllinux*"
-build-verbosity = "3"
->>>>>>> a0a5016e
-build-frontend = "build"
-
-
-[tool.poetry.build]
-generate-setup-file = false
-script = "build_extensions.py"
-
-
-[build-system]
-# We need meson and ninja to build the C++ extensions, and docblock to extract
-# documentation for the extensions.
-requires = ["poetry", "meson", "ninja", "docblock"]
-build-backend = "poetry.core.masonry.api"
+[tool.poetry]
+name = "pyvrp"
+version = "0.6.3"
+description = "A state-of-the-art vehicle routing problem solver."
+authors = [
+    "Niels Wouda <nielswouda@gmail.com>",
+    "Leon Lan <leon.lanyidong@gmail.com>",
+    "Wouter Kool <wouter.kool@ortec.com>",
+]
+license = "MIT"
+readme = "README.md"
+homepage = "https://pyvrp.org/"
+repository = "https://github.com/PyVRP/PyVRP"
+include = [
+    { path = "LICENSE.md" },
+    { path = "meson.build", format = "sdist" },
+    { path = "meson_options.txt", format = "sdist" },
+    { path = "build_extensions.py", format = "sdist" },
+    { path = "extract_docstrings.py", format = "sdist" },
+    { path = "subprojects/*.wrap", format = "sdist" },
+    { path = "pyvrp/**/*.so", format = "wheel" },
+    { path = "pyvrp/**/*.pyd", format = "wheel" },
+]
+exclude = [
+    "docs/build",
+]
+packages = [
+    { include = "pyvrp" },
+    { include = "docs" },
+]
+classifiers = [
+    "Intended Audience :: Developers",
+    "Intended Audience :: Science/Research",
+    "Development Status :: 5 - Production/Stable",
+    "Topic :: Software Development",
+    "Topic :: Scientific/Engineering",
+]
+
+
+[tool.poetry.urls]
+"Tracker" = "https://github.com/PyVRP/PyVRP/issues"
+
+
+[tool.poetry.dependencies]
+python = "^3.9,<4.0"
+numpy = [
+    # Numpy 1.26 is the first version of numpy that supports Python 3.12.
+    { version = ">=1.15.2", python = "<3.12" },
+    { version = ">=1.26.0", python = ">=3.12" }
+]
+matplotlib = ">=2.2.0"
+vrplib = "^1.0.0"
+tqdm = "^4.64.1"
+tomli = "^2.0.1"
+
+
+[tool.poetry.group.docs]
+optional = true
+
+
+[tool.poetry.group.docs.dependencies]
+nbsphinx = ">=0.8.9"
+ipython = ">=8.6.0"
+numpydoc = ">=1.5.0"
+sphinx-immaterial = ">=0.11.9"
+
+
+[tool.poetry.group.examples]
+optional = true
+
+
+[tool.poetry.group.examples.dependencies]
+jupyter = ">=1.0.0"
+tabulate = "^0.9.0"
+
+# <4.0 because 4.0 breaks Poetry's version resolution, leading it to believe
+# it needs to downgrade the virtualenv installation in RTD. That breaks RTD in
+# turn, so we constrain this dependency here explicitly.
+platformdirs = ">=2.5, <4.0"
+
+
+[tool.poetry.group.dev.dependencies]
+pre-commit = "^2.20.0"
+pytest = ">=6.0.0"
+pytest-cov = ">=2.6.1"
+codecov = "*"
+
+# These are used in the build script: for compiling the library (meson, ninja)
+# and for generating doc or type stubs (docblock, mypy).
+meson = "^1.0.0"
+ninja = "^1.11.1"
+mypy = "^0.991"
+docblock = "^0.1.1"
+
+
+[tool.poetry.scripts]
+pyvrp = "pyvrp.cli:main"
+
+
+[tool.black]
+line-length = 79
+
+
+[tool.ruff]
+ignore-init-module-imports = true
+line-length = 79
+select = [
+    "E", "F", "I", "NPY", "PYI", "Q", "RET", "RSE", "RUF", "SLF", "SIM", "TCH"
+]
+
+
+[tool.ruff.isort]
+case-sensitive = true
+known-first-party = ["pyvrp"]
+
+
+[tool.mypy]
+ignore_missing_imports = true
+
+
+[tool.pytest.ini_options]
+addopts = "--cov --cov-report=xml --cov-report=term"
+testpaths = "pyvrp"
+
+
+[tool.coverage.run]
+omit = [
+    "build_extensions.py",  # build entrypoint
+    "extract_docstrings.py",  # build script
+    "pyvrp/show_versions.py",  # only prints debug information
+    "pyvrp/cli.py",  # tested in other ways than unit tests
+    "*/tests/*",
+    "venv/*",
+    "docs/*",
+]
+
+
+[tool.coverage.report]
+exclude_lines = [
+    "pragma: no cover",
+    "@abstract",
+    "if TYPE_CHECKING:",
+]
+
+
+[tool.cibuildwheel]
+# We do not support old Python versions (<3.9) and somewhat uncommon platforms.
+# For musllinux-based builds we assume users can compile the thing themselves.
+skip = "cp36-* cp37-* cp38-* pp* *_ppc64le *_i686 *_s390x *-win32 *-musllinux*"
+build-verbosity = 3
+build-frontend = "build"
+
+
+[tool.poetry.build]
+generate-setup-file = false
+script = "build_extensions.py"
+
+
+[build-system]
+# We need meson and ninja to build the C++ extensions, and docblock to extract
+# documentation for the extensions.
+requires = ["poetry", "meson", "ninja", "docblock"]
+build-backend = "poetry.core.masonry.api"