--- conflicted
+++ resolved
@@ -62,12 +62,7 @@
         SRC_DIR / 'search' / 'LocalSearch.cpp',
         SRC_DIR / 'search' / 'Route.cpp',
         SRC_DIR / 'search' / 'primitives.cpp',
-<<<<<<< HEAD
-        SRC_DIR / 'search' / 'TwoOpt.cpp',
-=======
-        SRC_DIR / 'search' / 'RelocateStar.cpp',
         SRC_DIR / 'search' / 'ReverseSegment.cpp',
->>>>>>> d4fb14ab
         SRC_DIR / 'search' / 'SwapRoutes.cpp',
         SRC_DIR / 'search' / 'SwapStar.cpp',
         SRC_DIR / 'search' / 'SwapTails.cpp',
